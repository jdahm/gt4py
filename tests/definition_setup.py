--- conflicted
+++ resolved
@@ -117,40 +117,6 @@
         return self
 
     @property
-<<<<<<< HEAD
-    def width(self) -> int:
-        return 0
-
-    @property
-    def height(self) -> int:
-        return super().height - 1
-
-    @property
-    def api_signature(self) -> List[ArgumentInfo]:
-        return [ArgumentInfo(name=n, is_keyword=False) for n in self.fields]
-
-    @property
-    def api_fields(self) -> List[FieldDecl]:
-        tmp_field_names = self.field_names.difference(self.fields)
-        tmp_fields = [
-            FieldDecl(name=n, data_type=DataType.AUTO, axes=self.domain.axes_names, is_api=False)
-            for n in tmp_field_names
-        ]
-        return tmp_fields + [
-            FieldDecl(name=n, data_type=DataType.AUTO, axes=self.domain.axes_names, is_api=True)
-            for n in self.fields
-        ]
-
-    def build(self) -> StencilDefinition:
-        return StencilDefinition(
-            name=self.name,
-            domain=self.domain,
-            api_signature=self.api_signature,
-            api_fields=self.api_fields,
-            parameters=self.parameters,
-            computations=[block.build() for block in self.children],
-=======
->>>>>>> 9e585fd7
             docstring=self.docstring,
             loc=self.loc,
         )
