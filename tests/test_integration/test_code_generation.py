# -*- coding: utf-8 -*-
#
# GT4Py - GridTools4Py - GridTools for Python
#
# Copyright (c) 2014-2020, ETH Zurich
# All rights reserved.
#
# This file is part the GT4Py project and the GridTools framework.
# GT4Py is free software: you can redistribute it and/or modify it under
# the terms of the GNU General Public License as published by the
# Free Software Foundation, either version 3 of the License, or any later
# version. See the LICENSE.txt file at the top-level directory of this
# distribution for a copy of the license or check <https://www.gnu.org/licenses/>.
#
# SPDX-License-Identifier: GPL-3.0-or-later

import itertools

import numpy as np
import pytest

import gt4py as gt
from gt4py import gtscript
from gt4py import backend as gt_backend
from gt4py import storage as gt_storage

from .stencil_definitions import REGISTRY as stencil_definitions
from .stencil_definitions import EXTERNALS_REGISTRY as externals_registry
from ..definitions import ALL_BACKENDS, CPU_BACKENDS, GPU_BACKENDS, INTERNAL_BACKENDS


@pytest.mark.parametrize(
    ["name", "backend"], itertools.product(stencil_definitions.names, CPU_BACKENDS)
)
def test_generation_cpu(name, backend):
    stencil_definition = stencil_definitions[name]
    externals = externals_registry[name]
    stencil = gtscript.stencil(backend, stencil_definition, externals=externals)
    args = {}
    for k, v in stencil_definition.__annotations__.items():
        if isinstance(v, gtscript._FieldDescriptor):
            args[k] = gt_storage.ones(
                dtype=v.dtype,
                mask=gtscript.mask_from_axes(v.axes),
                backend=backend,
                shape=(23, 23, 23),
                default_origin=(10, 10, 10),
            )
        else:
            args[k] = v(1.5)
    stencil(**args, origin=(10, 10, 10), domain=(3, 3, 3))


@pytest.mark.requires_gpu
@pytest.mark.parametrize(
    ["name", "backend"], itertools.product(stencil_definitions.names, GPU_BACKENDS)
)
def test_generation_gpu(name, backend):
    stencil_definition = stencil_definitions[name]
    externals = externals_registry[name]
    stencil = gtscript.stencil(backend, stencil_definition, externals=externals)
    args = {}
    for k, v in stencil_definition.__annotations__.items():
        if isinstance(v, gtscript._FieldDescriptor):
            args[k] = gt_storage.ones(
                dtype=v.dtype,
                mask=gtscript.mask_from_axes(v.axes),
                backend=backend,
                shape=(23, 23, 23),
                default_origin=(10, 10, 10),
            )
        else:
            args[k] = v(1.5)
    stencil(**args, origin=(10, 10, 10), domain=(3, 3, 3))


def test_temporary_field_declared_in_if_raises():

    from gt4py.frontend.gtscript_frontend import GTScriptSymbolError

    with pytest.raises(GTScriptSymbolError):

        @gtscript.stencil(backend="debug")
        def definition(field_a: gtscript.Field[np.float_]):
            with computation(PARALLEL), interval(...):
                if field_a < 0:
                    field_b = -field_a
                else:
                    field_b = field_a
                field_a = field_b


<<<<<<< HEAD
def test_race_conditions():

    from gt4py.analysis.passes import IRSpecificationError

    with pytest.raises(IRSpecificationError, match="Horizontal race condition"):

        @gtscript.stencil(backend="debug")
        def func(in_field: gtscript.Field[np.float_], out_field: gtscript.Field[np.float_]):
            with computation(PARALLEL), interval(...):
                out_field = in_field + out_field[1, 0, 0]

    with pytest.raises(IRSpecificationError, match="Horizontal race condition"):

        @gtscript.stencil(backend="debug")
        def func(
            in_field: gtscript.Field[np.float_],
            out_field: gtscript.Field[np.float_],
            *,
            flag: np.int32,
        ):
            with computation(PARALLEL), interval(...):
                tmp = 1
                if flag:
                    tmp = in_field + out_field[1, 0, 0]
                    out_field = tmp

    with pytest.raises(IRSpecificationError, match="Vertical race condition"):

        @gtscript.stencil(backend="debug")
        def func(field_a: gtscript.Field[np.float_]):
            with computation(PARALLEL), interval(...):
                tmp = field_a[0, 0, 1]
                field_a = tmp
=======
@pytest.mark.requires_gpu
@pytest.mark.parametrize("backend", CPU_BACKENDS)
def test_stage_without_effect(backend):
    @gtscript.stencil(backend=backend)
    def definition(field_a: gtscript.Field[np.float_]):
        with computation(PARALLEL), interval(...):
            field_c = 0.0
>>>>>>> 6855a89b
<|MERGE_RESOLUTION|>--- conflicted
+++ resolved
@@ -90,7 +90,15 @@
                 field_a = field_b
 
 
-<<<<<<< HEAD
+@pytest.mark.requires_gpu
+@pytest.mark.parametrize("backend", CPU_BACKENDS)
+def test_stage_without_effect(backend):
+    @gtscript.stencil(backend=backend)
+    def definition(field_a: gtscript.Field[np.float_]):
+        with computation(PARALLEL), interval(...):
+            field_c = 0.0
+
+
 def test_race_conditions():
 
     from gt4py.analysis.passes import IRSpecificationError
@@ -123,13 +131,4 @@
         def func(field_a: gtscript.Field[np.float_]):
             with computation(PARALLEL), interval(...):
                 tmp = field_a[0, 0, 1]
-                field_a = tmp
-=======
-@pytest.mark.requires_gpu
-@pytest.mark.parametrize("backend", CPU_BACKENDS)
-def test_stage_without_effect(backend):
-    @gtscript.stencil(backend=backend)
-    def definition(field_a: gtscript.Field[np.float_]):
-        with computation(PARALLEL), interval(...):
-            field_c = 0.0
->>>>>>> 6855a89b
+                field_a = tmp