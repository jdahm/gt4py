from collections import namedtuple
from typing import List, Tuple

import pytest

from gt4py.analysis import (
    DomainBlockInfo,
    IJBlockInfo,
    IntervalBlockInfo,
    StatementInfo,
    TransformData,
)
from gt4py.ir.nodes import Axis, Domain, IterationOrder

<<<<<<< HEAD
from ..analysis_setup import PassType
from ..definition_setup import make_transform_data, make_transform_data_multiple
=======
from ..analysis_setup import AnalysisPass
from ..definition_setup import TAssign, TComputationBlock, TDefinition
>>>>>>> 605992fc


def test_merge_write_after_read_ij_extended(
    merge_blocks_pass: AnalysisPass,
    iteration_order: IterationOrder,
    ij_offset: Tuple[int, int, int],
    ijk_domain: Domain,
) -> None:
    transform_data = (
        TDefinition(name="ij_extended", domain=ijk_domain, fields=["out", "in", "inout"])
        .add_blocks(
            TComputationBlock(order=iteration_order).add_statements(
                TAssign("tmp", "inout", (0, 0, 0)),
                TAssign("out", "tmp", ij_offset),
                TAssign("inout", "in", (0, 0, 0)),
            )
        )
        .build_transform()
    )
    transform_data = merge_blocks_pass(transform_data)
    # not allowed to be merged: race condition independent of iteration order
    # write after read with extended compute domain
    assert len(transform_data.blocks) == 2
    assert len(transform_data.blocks[0].ij_blocks) == 2
    assert len(transform_data.blocks[1].ij_blocks) == 1


def test_merge_write_after_read_ij_offset(
    merge_blocks_pass: AnalysisPass,
    iteration_order: IterationOrder,
    ij_offset: Tuple[int, int, int],
    ijk_domain: Domain,
) -> None:
    transform_data = (
        TDefinition(name="ij_offset", domain=ijk_domain, fields=["out", "inout", "in"])
        .add_blocks(
            TComputationBlock(order=iteration_order).add_statements(
                TAssign("out", "inout", ij_offset), TAssign("inout", "in", (0, 0, 0))
            )
        )
        .build_transform()
    )
    transform_data = merge_blocks_pass(transform_data)
    # not allowed to be merged: race condition independent of iteration order
    # write after read: no input with offset allowed
    assert len(transform_data.blocks) == 2
    assert len(transform_data.blocks[0].ij_blocks) == 1
    assert len(transform_data.blocks[1].ij_blocks) == 1


def test_merge_read_after_read_ij_offset(
    merge_blocks_pass: AnalysisPass,
    iteration_order: IterationOrder,
    ij_offset: Tuple[int, int, int],
    ijk_domain: Domain,
) -> None:
    transform_data = (
        TDefinition(name="ij_offset_readonly", domain=ijk_domain, fields=["out", "in", "inout"])
        .add_blocks(
            TComputationBlock(order=iteration_order).add_statements(
                TAssign("out", "in", ij_offset), TAssign("inout", "in", (0, 0, 0))
            )
        )
        .build_transform()
    )
    transform_data = merge_blocks_pass(transform_data)
    #  allowed to be merged: no write to "in"
    assert len(transform_data.blocks) == 1


def test_merge_write_after_read_k(
    merge_blocks_pass: AnalysisPass,
    non_parallel_iteration_order: IterationOrder,
    ijk_domain: Domain,
) -> None:
    transform_data = (
        TDefinition(name="k_offset_nonparallel", domain=ijk_domain, fields=["out", "inout", "in"])
        .add_blocks(
            TComputationBlock(order=non_parallel_iteration_order).add_statements(
                TAssign("out", "inout", (0, 0, -1)), TAssign("inout", "in", (0, 0, 0))
            )
        )
        .build_transform()
    )
    transform_data = merge_blocks_pass(transform_data)
    # allowed to be merged: order is sequential -> no race condition on k-offsets
    assert len(transform_data.blocks) == 1


def test_merge_write_after_read_k_parallel(
    merge_blocks_pass: AnalysisPass, ijk_domain: Domain
) -> None:
    transform_data = (
        TDefinition(name="k_offset_parallel", domain=ijk_domain, fields=["out", "inout", "in"])
        .add_blocks(
            TComputationBlock(order=IterationOrder.PARALLEL).add_statements(
                TAssign("out", "inout", (0, 0, -1)), TAssign("inout", "in", (0, 0, 0))
            )
        )
        .build_transform()
    )
    transform_data = merge_blocks_pass(transform_data)
    # not allowed to be merged: order is PARALLEL -> race condition even on k-offsets
    assert len(transform_data.blocks) == 2


def test_no_merge_read_with_offset_after_write(
<<<<<<< HEAD
    merge_blocks_pass: PassType, ijk_domain: Domain
) -> None:
    transform_data = make_transform_data_multiple(
        name="no_merge_k_offset",
        domain=ijk_domain,
        fields=["out", "in", "tmp"],
        info=[
            ([("tmp", "in", (0, 0, 1))], IterationOrder.FORWARD, (1, -1)),
            ([("out", "tmp", (0, 0, -1))], IterationOrder.FORWARD, (1, -2)),
        ],
=======
    merge_blocks_pass: AnalysisPass, ijk_domain: Domain
) -> None:
    transform_data = (
        TDefinition(name="no_merge_k_offset", domain=ijk_domain, fields=["out", "in", "tmp"])
        .add_blocks(
            TComputationBlock(order=IterationOrder.FORWARD, start=1, end=-1).add_statements(
                TAssign("tmp", "in", (0, 0, 1))
            ),
            TComputationBlock(order=IterationOrder.FORWARD, start=1, end=-2).add_statements(
                TAssign("out", "tmp", (0, 0, -1))
            ),
        )
        .build_transform()
>>>>>>> 605992fc
    )
    transform_data = merge_blocks_pass(transform_data)
    # not allowed to be merged into the same stage: first block should have 2 IJ blocks
    assert len(transform_data.blocks[0].ij_blocks) == 2
    assert "in" in transform_data.blocks[0].ij_blocks[0].inputs
    assert "tmp" in transform_data.blocks[0].ij_blocks[1].inputs


def test_merge_write_after_read_k_extended_sequential(
    merge_blocks_pass: AnalysisPass,
    non_parallel_iteration_order: IterationOrder,
    ijk_domain: Domain,
) -> None:
    transform_data = (
        TDefinition(name="k_extended", domain=ijk_domain, fields=["out", "in", "inout"])
        .add_blocks(
            TComputationBlock(order=non_parallel_iteration_order).add_statements(
                TAssign("tmp", "inout", (0, 0, 0)),
                TAssign("out", "tmp", (0, 0, 1)),
                TAssign("inout", "in", (0, 0, 0)),
            )
        )
        .build_transform()
    )
    transform_data = merge_blocks_pass(transform_data)
    # should be merged, since k-offset in sequential order does not extend compute domain
    assert len(transform_data.blocks) == 1


def test_merge_read_after_write_k_parallel_seq(
    merge_blocks_pass: AnalysisPass, ijk_domain: Domain
) -> None:
    transform_data = (
        TDefinition(
            name="read_after_write_forbidden_parallel", domain=ijk_domain, fields=["out", "in"]
        )
        .add_blocks(
            TComputationBlock(order=IterationOrder.PARALLEL).add_statements(
                TAssign("tmp", "in", (0, 0, 0)),
                TAssign("out", "tmp", (0, 0, -1)),
            )
        )
        .build_transform()
    )
    transform_data = merge_blocks_pass(transform_data)
    # not allowed to be merged, because PARALLEL and k-axis is sequential
    assert len(transform_data.blocks) == 2


@pytest.mark.skip(reason="ComputeExtentsPass fails if no sequential axis")
def test_merge_read_after_write_k_parallel_noseq(merge_blocks_pass: AnalysisPass) -> None:
    transform_data = (
        TDefinition(
            name="read_after_write_forbidden_noseq",
            # type ignores are due to attribclass
            domain=Domain(  # type: ignore
                parallel_axes=[Axis(name=idx) for idx in ["I", "J", "K"]]  # type: ignore
            ),
            fields=["out", "in"],
        )
        .add_blocks(
            TComputationBlock(order=IterationOrder.PARALLEL).add_statements(
                TAssign("tmp", "in", (0, 0, 0)),
                TAssign("out", "tmp", (0, 0, -1)),
            )
        )
        .build_transform()
    )
    transform_data = merge_blocks_pass(transform_data)
    # allowed to be merged, because k-axis is not sequential
    assert len(transform_data.blocks) == 1


def test_merge_read_after_write_k_sequential(
    merge_blocks_pass: AnalysisPass,
    ijk_domain: Domain,
    non_parallel_iteration_order: IterationOrder,
) -> None:
    transform_data = (
        TDefinition(name="read_after_write_forbidden_seq", domain=ijk_domain, fields=["out", "in"])
        .add_blocks(
            TComputationBlock(order=non_parallel_iteration_order).add_statements(
                TAssign("tmp", "in", (0, 0, 0)),
                TAssign("out", "tmp", (0, 0, -1)),
            )
        )
        .build_transform()
    )
    transform_data = merge_blocks_pass(transform_data)
    # allowed to be merged, because order is not PARALLEL
    assert len(transform_data.blocks) == 1


def test_no_merge_with_overlapping_intervals(
<<<<<<< HEAD
    merge_blocks_pass: PassType, ijk_domain: Domain
) -> None:
    transform_data = make_transform_data_multiple(
        name="overlapping_intervals_forbidden",
        domain=ijk_domain,
        fields=["out1", "out2", "in1", "in2"],
        info=[
            ([("out1", "in1", (0, 0, 0))], IterationOrder.PARALLEL, (0, 0)),
            ([("out2", "in2", (0, 0, 0))], IterationOrder.PARALLEL, (1, -1)),
        ],
=======
    merge_blocks_pass: AnalysisPass, ijk_domain: Domain
) -> None:
    transform_data = (
        TDefinition(
            name="overlapping_intervals_forbidden",
            domain=ijk_domain,
            fields=["out1", "out2", "in1", "in2"],
        )
        .add_blocks(
            TComputationBlock(order=IterationOrder.PARALLEL, start=0, end=0).add_statements(
                TAssign("out1", "in1", (0, 0, 0))
            ),
            TComputationBlock(order=IterationOrder.PARALLEL, start=1, end=-1).add_statements(
                TAssign("out2", "in2", (0, 0, 0))
            ),
        )
        .build_transform()
>>>>>>> 605992fc
    )
    transform_data = merge_blocks_pass(transform_data)
    # not allowed to be merged into the same stage: overlapping intervals
    assert len(transform_data.blocks) == 1
    assert len(transform_data.blocks[0].ij_blocks) == 2
    block = transform_data.blocks[0].ij_blocks[0]
    assert "in1" in block.inputs and "out1" in block.outputs
    block = transform_data.blocks[0].ij_blocks[1]
    assert "in2" in block.inputs and "out2" in block.outputs


SPTYPE = namedtuple("sptype", ("multi_stage", "stage", "interval_block", "statements"))


class _StatementPositionVisitor:
    """Collect position info for each statement in a TransformData instance."""

    def __init__(self):
        self.statements = {}
        self.cursor = [-1, -1, -1, -1]

    def visit(self, transform_data: TransformData) -> List[SPTYPE]:
        """
        Collect statement coordinates.

        Returns
        -------
            counting is from zero
            * multi_stage: in which multi stage is the statement?
            * stage: in which stage is the statement?
            * interval_block: in which interval block is the statement?
            * statements: position relative to other statements in the interval block?
        """
        for block in transform_data.blocks:
            self.cursor[0] += 1
            self.visit_DomainBlockInfo(block)
        return self.statements

    def visit_DomainBlockInfo(self, block: DomainBlockInfo) -> None:
        for ij_block in block.ij_blocks:
            self.cursor[1] += 1
            self.visit_IJBlockInfo(ij_block)
        self.cursor[1] = -1

    def visit_IJBlockInfo(self, ij_block: IJBlockInfo) -> None:
        for interval_block in ij_block.interval_blocks:
            self.cursor[2] += 1
            self.visit_IntervalBlockInfo(interval_block)
        self.cursor[2] = -1

    def visit_IntervalBlockInfo(self, interval_block: IntervalBlockInfo) -> None:
        for statement in interval_block.stmts:
            self.cursor[3] += 1
            self.visit_StatemenInfo(statement)
        self.cursor[3] = -1

    def visit_StatemenInfo(self, statement: StatementInfo) -> None:
        self.statements[statement.stmt.loc.line] = SPTYPE(*self.cursor)


def test_split_reorderable(merge_blocks_pass: AnalysisPass, ijk_domain: Domain) -> None:
    """
    Statements separated by a write after read occurrence are split in separate multi stages.

    Examples
    --------
    .. code-block: python

        with computation(FORWARD):
            with interval(...):
                tmp = a[0, 0, -1]  # stmt (0)
                ##
                tmp2 = b[1, 0, 0]  # stmt (1)
                b = in             # stmt (2)
                ##
                a = tmp            # stmt (3)

        # last statement can be merged with first statement
        # only if reordered first
    """
    statements = [
        ("tmp", "a", (0, 0, -1)),
        ("tmp2", "b", (1, 0, 0)),
        ("b", "in", (0, 0, 0)),
        ("a", "tmp", (0, 0, 0)),
    ]
    stmt_to_line = [1, 2, 3, 4]
    line_to_statement = [0, 1, 2, 3]
    transform_data = (
        TDefinition(name="reorderable", domain=ijk_domain, fields=["a", "b", "in"])
        .add_blocks(
            TComputationBlock(order=IterationOrder.FORWARD).add_statements(
                *(TAssign(*statements[i]) for i in line_to_statement)
            )
        )
        .build_transform()
    )
    transform_data = merge_blocks_pass(transform_data)
    # second and third statements are split
    # first is merged with second
    # third is merged with fourth
    statement_pos = _StatementPositionVisitor().visit(transform_data)
    statement_pos = [statement_pos[i] for i in stmt_to_line]  # convert from lineno to stmt #
    assert len(transform_data.blocks) == 2
    # first multi stage contains stmts 0 and 1 in order
    assert statement_pos[0].multi_stage == 0
    assert statement_pos[1].multi_stage == 0
    assert statement_pos[0].statements == 0
    assert statement_pos[1].statements == 1
    # second multi stage contains stmts 2 and 3 in order
    assert statement_pos[2].multi_stage == 1
    assert statement_pos[3].multi_stage == 1
    assert statement_pos[2].statements == 0
    assert statement_pos[3].statements == 1


def test_split_preordered(merge_blocks_pass: AnalysisPass, ijk_domain: Domain) -> None:
    """
    Statements preordered to be on the same side of the write after read occurence can be merged.

    Examples
    --------
    .. code-block: python

        with computation(FORWARD):
            with interval(...):
                tmp = a[0, 0, -1]  # stmt (0)
                a = tmp            # stmt (3)
                ##
                tmp2 = b[1, 0, 0]  # stmt (1)
                b = in             # stmt (2)

        # In contrast with the "split_reorderable" case,
        # statements 1 and 2 can be merged
    """
    statements = [
        ("tmp", "a", (0, 0, -1)),
        ("tmp2", "b", (1, 0, 0)),
        ("b", "in", (0, 0, 0)),
        ("a", "tmp", (0, 0, 0)),
    ]
    stmt_to_line = [1, 3, 4, 2]
    line_to_statement = [0, 3, 1, 2]
    transform_data = (
        TDefinition(name="preordered", domain=ijk_domain, fields=["a", "b", "in"])
        .add_blocks(
            TComputationBlock(order=IterationOrder.FORWARD).add_statements(
                *(TAssign(*statements[i]) for i in line_to_statement)
            )
        )
        .build_transform()
    )
    transform_data = merge_blocks_pass(transform_data)
    # third and fourth statements are split
    # first is merged with second and third
    # fourth stands alone
    statement_pos = _StatementPositionVisitor().visit(transform_data)
    statement_pos = [statement_pos[i] for i in stmt_to_line]  # convert from lineno to stmt #
    assert len(transform_data.blocks) == 2
    # first multi stage contains stmt 0, 3 and 1 in order
    assert statement_pos[0].multi_stage == 0
    assert statement_pos[3].multi_stage == 0
    assert statement_pos[1].multi_stage == 0
    assert statement_pos[0].statements == 0
    assert statement_pos[3].statements == 1
    assert statement_pos[1].statements == 2
    # second multi stage contain]s statement 2
    assert statement_pos[2].multi_stage == 1
    assert statement_pos[2].statements == 0<|MERGE_RESOLUTION|>--- conflicted
+++ resolved
@@ -12,13 +12,8 @@
 )
 from gt4py.ir.nodes import Axis, Domain, IterationOrder
 
-<<<<<<< HEAD
-from ..analysis_setup import PassType
-from ..definition_setup import make_transform_data, make_transform_data_multiple
-=======
 from ..analysis_setup import AnalysisPass
 from ..definition_setup import TAssign, TComputationBlock, TDefinition
->>>>>>> 605992fc
 
 
 def test_merge_write_after_read_ij_extended(
@@ -126,18 +121,6 @@
 
 
 def test_no_merge_read_with_offset_after_write(
-<<<<<<< HEAD
-    merge_blocks_pass: PassType, ijk_domain: Domain
-) -> None:
-    transform_data = make_transform_data_multiple(
-        name="no_merge_k_offset",
-        domain=ijk_domain,
-        fields=["out", "in", "tmp"],
-        info=[
-            ([("tmp", "in", (0, 0, 1))], IterationOrder.FORWARD, (1, -1)),
-            ([("out", "tmp", (0, 0, -1))], IterationOrder.FORWARD, (1, -2)),
-        ],
-=======
     merge_blocks_pass: AnalysisPass, ijk_domain: Domain
 ) -> None:
     transform_data = (
@@ -151,7 +134,6 @@
             ),
         )
         .build_transform()
->>>>>>> 605992fc
     )
     transform_data = merge_blocks_pass(transform_data)
     # not allowed to be merged into the same stage: first block should have 2 IJ blocks
@@ -246,18 +228,6 @@
 
 
 def test_no_merge_with_overlapping_intervals(
-<<<<<<< HEAD
-    merge_blocks_pass: PassType, ijk_domain: Domain
-) -> None:
-    transform_data = make_transform_data_multiple(
-        name="overlapping_intervals_forbidden",
-        domain=ijk_domain,
-        fields=["out1", "out2", "in1", "in2"],
-        info=[
-            ([("out1", "in1", (0, 0, 0))], IterationOrder.PARALLEL, (0, 0)),
-            ([("out2", "in2", (0, 0, 0))], IterationOrder.PARALLEL, (1, -1)),
-        ],
-=======
     merge_blocks_pass: AnalysisPass, ijk_domain: Domain
 ) -> None:
     transform_data = (
@@ -275,7 +245,6 @@
             ),
         )
         .build_transform()
->>>>>>> 605992fc
     )
     transform_data = merge_blocks_pass(transform_data)
     # not allowed to be merged into the same stage: overlapping intervals
