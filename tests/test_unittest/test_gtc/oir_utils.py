--- conflicted
+++ resolved
@@ -14,7 +14,7 @@
 #
 # SPDX-License-Identifier: GPL-3.0-or-later
 
-from typing import List, Tuple
+from typing import List
 
 import factory
 
@@ -46,11 +46,7 @@
 
     name = identifier(oir.Temporary)
     dtype = common.DataType.FLOAT32
-<<<<<<< HEAD
-    dimensions: Tuple[bool, bool, bool] = (True, True, True)
-=======
     dimensions = (True, True, True)
->>>>>>> faa56279
 
 
 class FieldDeclFactory(factory.Factory):
@@ -59,11 +55,7 @@
 
     name = identifier(oir.FieldDecl)
     dtype = common.DataType.FLOAT32
-<<<<<<< HEAD
-    dimensions: Tuple[bool, bool, bool] = (True, True, True)
-=======
     dimensions = (True, True, True)
->>>>>>> faa56279
 
 
 class HorizontalExecutionFactory(factory.Factory):
