--- conflicted
+++ resolved
@@ -65,24 +65,11 @@
 
 
 def test_resolve_dtype_to_FieldAccess():
-<<<<<<< HEAD
-    testee = (
-        StencilBuilder()
-        .add_param(FieldDecl(name="field", dtype=A_ARITHMETIC_TYPE, dimensions=(True, True, True)))
-        .add_par_assign_stmt(
-            ParAssignStmt(
-                left=FieldAccessBuilder("field").dtype(None).build(),
-                right=FieldAccessBuilder("field").dtype(None).build(),
-            )
-        )
-        .build()
-=======
     testee = StencilFactory(
         params=[FieldDeclFactory(name="field", dtype=A_ARITHMETIC_TYPE)],
         vertical_loops__0__body__0=ParAssignStmtFactory(
             left__name="field", left__dtype=None, right__name="field", right__dtype=None
         ),
->>>>>>> 63270500
     )
     resolve_dtype_and_validate(
         testee,
@@ -107,18 +94,6 @@
 
 
 def test_resolve_AUTO_from_FieldDecl_to_FieldAccess_to_temporary():
-<<<<<<< HEAD
-    testee = (
-        StencilBuilder()
-        .add_param(FieldDecl(name="field", dtype=A_ARITHMETIC_TYPE, dimensions=(True, True, True)))
-        .add_vertical_loop(
-            VerticalLoopBuilder()
-            .add_temporary("tmp", DataType.AUTO)
-            .add_stmt(
-                ParAssignStmt(
-                    left=FieldAccessBuilder("tmp").dtype(None).build(),
-                    right=FieldAccessBuilder("field").dtype(None).build(),
-=======
     testee = StencilFactory(
         params=[FieldDeclFactory(name="field", dtype=A_ARITHMETIC_TYPE)],
         vertical_loops__0=VerticalLoopFactory(
@@ -126,7 +101,6 @@
             body=[
                 ParAssignStmtFactory(
                     left__name="tmp", left__dtype=None, right__name="field", right__dtype=None
->>>>>>> 63270500
                 )
             ],
         ),
@@ -135,25 +109,6 @@
 
 
 def test_resolve_AUTO_from_FieldDecl_to_FieldAccess_to_temporary_to_FieldAccess_to_temporary():
-<<<<<<< HEAD
-    testee = (
-        StencilBuilder()
-        .add_param(FieldDecl(name="field", dtype=A_ARITHMETIC_TYPE, dimensions=(True, True, True)))
-        .add_vertical_loop(
-            VerticalLoopBuilder()
-            .add_temporary("tmp1", DataType.AUTO)
-            .add_temporary("tmp2", DataType.AUTO)
-            .add_stmt(
-                ParAssignStmt(
-                    left=FieldAccessBuilder("tmp1").dtype(None).build(),
-                    right=FieldAccessBuilder("field").dtype(None).build(),
-                )
-            )
-            .add_stmt(
-                ParAssignStmt(
-                    left=FieldAccessBuilder("tmp2").dtype(None).build(),
-                    right=FieldAccessBuilder("tmp1").dtype(None).build(),
-=======
     testee = StencilFactory(
         params=[FieldDeclFactory(name="field", dtype=A_ARITHMETIC_TYPE)],
         vertical_loops__0=VerticalLoopFactory(
@@ -164,7 +119,6 @@
             body=[
                 ParAssignStmtFactory(
                     left__name="tmp1", left__dtype=None, right__name="field", right__dtype=None
->>>>>>> 63270500
                 ),
                 ParAssignStmtFactory(
                     left__name="tmp2", left__dtype=None, right__name="tmp1", right__dtype=None
