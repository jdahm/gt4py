--- conflicted
+++ resolved
@@ -36,15 +36,11 @@
 
 def test_propagate_dtype_to_FieldAccess():
     name = "foo"
-<<<<<<< HEAD
-    decl = FieldDecl(name=name, dtype=A_ARITHMETIC_TYPE, dimensions=(True, True, True))
-=======
     decl = FieldDecl(
         name=name,
         dtype=A_ARITHMETIC_TYPE,
         dimensions=(True, True, True),
     )
->>>>>>> faa56279
 
     testee = FieldAccessFactory(name=name)
 
