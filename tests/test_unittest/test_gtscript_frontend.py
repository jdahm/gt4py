# -*- coding: utf-8 -*-
#
# GT4Py - GridTools4Py - GridTools for Python
#
# Copyright (c) 2014-2021, ETH Zurich
# All rights reserved.
#
# This file is part the GT4Py project and the GridTools framework.
# GT4Py is free software: you can redistribute it and/or modify it under
# the terms of the GNU General Public License as published by the
# Free Software Foundation, either version 3 of the License, or any later
# version. See the LICENSE.txt file at the top-level directory of this
# distribution for a copy of the license or check <https://www.gnu.org/licenses/>.
#
# SPDX-License-Identifier: GPL-3.0-or-later

import inspect
import textwrap
import types
from typing import Any, Callable, Dict, Optional, Type

import numpy as np
import pytest

import gt4py.definitions as gt_definitions
import gt4py.ir as gt_ir
import gt4py.utils as gt_utils
from gt4py import gtscript
from gt4py.frontend import gtscript_frontend as gt_frontend
from gt4py.gtscript import (
    __INLINED,
    PARALLEL,
<<<<<<< HEAD
    I,
    J,
    __externals__,
    compile_assert,
    computation,
    horizontal,
    interval,
    region,
)

from ..definitions import id_version
=======
    K,
    abs,
    asin,
    compile_assert,
    computation,
    interval,
    isfinite,
    sin,
)
>>>>>>> 4b1daf63


# ---- Utilities -----


def parse_definition(
    definition_func: Callable[..., None],
    *,
    name: str,
    module: str,
    externals: Optional[Dict[str, Any]] = None,
    dtypes: Dict[Type, Type] = None,
    rebuild=False,
    **kwargs,
):
    original_annotations = gtscript._set_arg_dtypes(definition_func, dtypes=dtypes or {})

    build_options = gt_definitions.BuildOptions(
        name=name,
        module=module,
        rebuild=rebuild,
        backend_opts=kwargs,
        build_info=None,
    )

    gt_frontend.GTScriptFrontend.prepare_stencil_definition(
        definition_func, externals=externals or {}
    )
    definition_ir = gt_frontend.GTScriptParser(
        definition_func, externals=externals or {}, options=build_options
    ).run()

    setattr(definition_func, "__annotations__", original_annotations)

    return definition_ir


# ---- Tests -----

GLOBAL_BOOL_CONSTANT = True
GLOBAL_CONSTANT = 1.0
GLOBAL_NESTED_CONSTANTS = types.SimpleNamespace(A=100, B=200)
GLOBAL_VERY_NESTED_CONSTANTS = types.SimpleNamespace(nested=types.SimpleNamespace(A=1000, B=2000))


@gtscript.function
def add_external_const(a):
    return a + 10.0 + GLOBAL_CONSTANT


class TestInlinedExternals:
    def test_all_legal_combinations(self):
        def definition_func(inout_field: gtscript.Field[float]):
            from gt4py.__gtscript__ import PARALLEL, computation, interval

            with computation(PARALLEL), interval(...):
                inout_field = (
                    (
                        inout_field[0, 0, 0]
                        + GLOBAL_CONSTANT
                        + GLOBAL_NESTED_CONSTANTS.A
                        + GLOBAL_VERY_NESTED_CONSTANTS.nested.A
                    )
                    if GLOBAL_BOOL_CONSTANT
                    else 0
                )

        parse_definition(
            definition_func, name=inspect.stack()[0][3], module=self.__class__.__name__
        )

    def test_missing(self):
        def definition_func(inout_field: gtscript.Field[float]):
            from gt4py.__gtscript__ import PARALLEL, computation, interval

            with computation(PARALLEL), interval(...):
                inout_field = inout_field[0, 0, 0] + MISSING_CONSTANT

        with pytest.raises(gt_frontend.GTScriptSymbolError, match=r".*MISSING_CONSTANT.*"):
            parse_definition(
                definition_func, name=inspect.stack()[0][3], module=self.__class__.__name__
            )

        def definition_func(inout_field: gtscript.Field[float]):
            from gt4py.__gtscript__ import PARALLEL, computation, interval

            with computation(PARALLEL), interval(...):
                inout_field = inout_field[0, 0, 0] + GLOBAL_NESTED_CONSTANTS.missing

        with pytest.raises(
            gt_frontend.GTScriptDefinitionError, match=r".*GLOBAL_NESTED_CONSTANTS.missing.*"
        ):
            parse_definition(
                definition_func, name=inspect.stack()[0][3], module=self.__class__.__name__
            )

    def test_recursive_function_imports(self):
        @gtscript.function
        def func_deeply_nested():
            from gt4py.__externals__ import another_const

            return another_const

        @gtscript.function
        def func_nested():
            from gt4py.__externals__ import const

            return const + func_deeply_nested()

        @gtscript.function
        def func():
            from gt4py.__externals__ import other_call

            return other_call()

        def definition_func(inout_field: gtscript.Field[float]):
            from gt4py.__externals__ import some_call

            with computation(PARALLEL), interval(...):
                inout_field = func() + some_call()

        def_ir = parse_definition(
            definition_func,
            name=inspect.stack()[0][3],
            module=self.__class__.__name__,
            externals={
                "some_call": func,
                "other_call": func_nested,
                "const": GLOBAL_CONSTANT,
                "another_const": GLOBAL_CONSTANT,
            },
        )
        assert set(def_ir.externals.keys()) == {
            "some_call",
            "const",
            "other_call",
            "func",
            "another_const",
            "tests.test_unittest.test_gtscript_frontend.func_nested.func_deeply_nested",
        }

    def test_decorated_freeze(self):
        A = 0

        @gtscript.function
        def some_function():
            return A

        A = 1

        def definition_func(inout_field: gtscript.Field[float]):
            from gt4py.__gtscript__ import PARALLEL, computation, interval

            with computation(PARALLEL), interval(...):
                inout_field = some_function()

        def_ir = parse_definition(
            definition_func,
            externals={"func": some_function},
            name=inspect.stack()[0][3],
            module=self.__class__.__name__,
        )

        stmt = def_ir.computations[0].body.stmts[0]
        assert isinstance(stmt.value, gt_ir.ScalarLiteral) and stmt.value.value == 0

    @pytest.mark.parametrize("value_type", [str, dict, list])
    def test_wrong_value(self, value_type):
        WRONG_VALUE_CONSTANT = value_type()

        def definition_func(inout_field: gtscript.Field[float]):
            from gt4py.__gtscript__ import PARALLEL, computation, interval

            with computation(PARALLEL), interval(...):
                inout_field = inout_field[0, 0, 0] + WRONG_VALUE_CONSTANT

        with pytest.raises(gt_frontend.GTScriptDefinitionError, match=r".*WRONG_VALUE_CONSTANT.*"):
            parse_definition(
                definition_func, name=inspect.stack()[0][3], module=self.__class__.__name__
            )


class TestFunction:
    def test_error_invalid(self):
        def func():
            return 1.0

        def definition_func(inout_field: gtscript.Field[float]):
            from gt4py.__gtscript__ import PARALLEL, computation, interval

            with computation(PARALLEL), interval(...):
                inout_field = func()

        with pytest.raises(TypeError, match=r"func is not a gtscript function"):
            parse_definition(
                definition_func, name=inspect.stack()[0][3], module=self.__class__.__name__
            )


class TestImportedExternals:
    def test_all_legal_combinations(self):
        externals = dict(
            BOOL_CONSTANT=-1.0,
            CONSTANT=-2.0,
            NESTED_CONSTANTS=types.SimpleNamespace(A=-100, B=-200),
            VERY_NESTED_CONSTANTS=types.SimpleNamespace(
                nested=types.SimpleNamespace(A=-1000, B=-2000)
            ),
        )

        def definition_func(inout_field: gtscript.Field[float]):
            from gt4py.__externals__ import (
                BOOL_CONSTANT,
                CONSTANT,
                NESTED_CONSTANTS,
                VERY_NESTED_CONSTANTS,
            )
            from gt4py.__gtscript__ import PARALLEL, computation, interval

            with computation(PARALLEL), interval(...):
                inout_field = (
                    (
                        inout_field[0, 0, 0]
                        + CONSTANT
                        + NESTED_CONSTANTS.A
                        + VERY_NESTED_CONSTANTS.nested.A
                    )
                    if GLOBAL_BOOL_CONSTANT
                    else 0
                )

        parse_definition(
            definition_func,
            externals=externals,
            name=inspect.stack()[0][3],
            module=self.__class__.__name__,
        )

    def test_missing(self):
        externals = dict(CONSTANT=-2.0, NESTED_CONSTANTS=types.SimpleNamespace(A=-100, B=-200))

        def definition_func(inout_field: gtscript.Field[float]):
            from gt4py.__externals__ import MISSING_CONSTANT
            from gt4py.__gtscript__ import PARALLEL, computation, interval

            with computation(PARALLEL), interval(...):
                inout_field = inout_field[0, 0, 0] + MISSING_CONSTANT

        with pytest.raises(gt_frontend.GTScriptDefinitionError, match=r".*MISSING_CONSTANT.*"):
            parse_definition(
                definition_func, name=inspect.stack()[0][3], module=self.__class__.__name__
            )

        def definition_func(inout_field: gtscript.Field[float]):
            from gt4py.__externals__ import NESTED_CONSTANTS
            from gt4py.__gtscript__ import PARALLEL, computation, interval

            with computation(PARALLEL), interval(...):
                inout_field = inout_field[0, 0, 0] + NESTED_CONSTANTS.missing

        with pytest.raises(
            gt_frontend.GTScriptDefinitionError, match=r".*NESTED_CONSTANTS.missing.*"
        ):
            parse_definition(
                definition_func,
                externals=externals,
                name=inspect.stack()[0][3],
                module=self.__class__.__name__,
            )

    @pytest.mark.parametrize("value_type", [str, dict, list])
    def test_wrong_value(self, value_type):
        def definition_func(inout_field: gtscript.Field[float]):
            from gt4py.__externals__ import WRONG_VALUE_CONSTANT

            with computation(PARALLEL), interval(...):
                inout_field = inout_field[0, 0, 0] + WRONG_VALUE_CONSTANT

        externals = dict(WRONG_VALUE_CONSTANT=value_type())

        with pytest.raises(gt_frontend.GTScriptDefinitionError, match=r".*WRONG_VALUE_CONSTANT.*"):
            parse_definition(
                definition_func,
                externals=externals,
                name=inspect.stack()[0][3],
                module=self.__class__.__name__,
            )


class TestIntervalSyntax:
    def test_simple(self):
        def definition_func(field: gtscript.Field[float]):
            with computation(PARALLEL), interval(0, 1):
                field = 0

        def_ir = parse_definition(
            definition_func, name=inspect.stack()[0][3], module=self.__class__.__name__
        )
        loc = def_ir.computations[0].interval.loc
        assert def_ir.computations[0].interval.start == gt_ir.AxisBound(
            level=gt_ir.LevelMarker.START, offset=0, loc=loc
        )
        assert def_ir.computations[0].interval.end == gt_ir.AxisBound(
            level=gt_ir.LevelMarker.START, offset=1, loc=loc
        )

    def test_none(self):
        def definition_func(field: gtscript.Field[float]):
            with computation(PARALLEL), interval(1, None):
                field = 0

        def_ir = parse_definition(
            definition_func, name=inspect.stack()[0][3], module=self.__class__.__name__
        )
        loc = def_ir.computations[0].interval.loc
        assert def_ir.computations[0].interval.start == gt_ir.AxisBound(
            level=gt_ir.LevelMarker.START, offset=1, loc=loc
        )
        assert def_ir.computations[0].interval.end == gt_ir.AxisBound(
            level=gt_ir.LevelMarker.END, offset=0, loc=loc
        )

    def test_externals(self):
        def definition_func(field: gtscript.Field[float]):
            from gt4py.__externals__ import kstart

            with computation(PARALLEL), interval(kstart, -1):
                field = 0

        for kstart in (3, gtscript.K[3]):
            # An implementation quirk allows us to use gtscript.K[3] here,
            # although it is not great form to do so, since two-argument syntax
            # should not use AxisIndex objects.
            def_ir = parse_definition(
                definition_func,
                externals={"kstart": kstart},
                name=inspect.stack()[0][3],
                module=self.__class__.__name__,
            )
            loc = def_ir.computations[0].interval.loc
            assert def_ir.computations[0].interval.start == gt_ir.AxisBound(
                level=gt_ir.LevelMarker.START, offset=3, loc=loc
            )
            assert def_ir.computations[0].interval.end == gt_ir.AxisBound(
                level=gt_ir.LevelMarker.END, offset=-1, loc=loc
            )

    def test_axisinterval(self):
        def definition_func(field: gtscript.Field[float]):
            with computation(PARALLEL), interval(K[1:-1]):
                field = 0

        def_ir = parse_definition(
            definition_func, name=inspect.stack()[0][3], module=self.__class__.__name__
        )
        loc = def_ir.computations[0].interval.loc
        assert def_ir.computations[0].interval.start == gt_ir.AxisBound(
            level=gt_ir.LevelMarker.START, offset=1, loc=loc
        )
        assert def_ir.computations[0].interval.end == gt_ir.AxisBound(
            level=gt_ir.LevelMarker.END, offset=-1, loc=loc
        )

    def test_error_none(self):
        def definition_func(field: gtscript.Field[float]):
            with computation(PARALLEL), interval(None, -1):
                field = 0

        with pytest.raises(
            gt_frontend.GTScriptSyntaxError, match="Invalid interval range specification"
        ):
            parse_definition(
                definition_func, name=inspect.stack()[0][3], module=self.__class__.__name__
            )

    def test_error_do_not_mix(self):
        def definition_func(field: gtscript.Field[float]):
            with computation(PARALLEL), interval(K[2], -1):
                field = 0

        with pytest.raises(gt_frontend.GTScriptSyntaxError, match="Two-argument syntax"):
            parse_definition(
                definition_func, name=inspect.stack()[0][3], module=self.__class__.__name__
            )

    def test_reversed_interval(self):
        def definition_func(field: gtscript.Field[float]):
            with computation(PARALLEL), interval(-1, 1):
                field = 0

        with pytest.raises(
            gt_frontend.GTScriptSyntaxError, match="Invalid interval range specification"
        ):
            parse_definition(
                definition_func, name=inspect.stack()[0][3], module=self.__class__.__name__
            )

    def test_overlapping_intervals_none(self):
        def definition_func(field: gtscript.Field[float]):
            with computation(FORWARD):
                with interval(0, None):
                    field = 0
                with interval(-1, None):
                    field = 1

        with pytest.raises(gt_frontend.GTScriptSyntaxError, match="Overlapping intervals"):
            parse_definition(
                definition_func, name=inspect.stack()[0][3], module=self.__class__.__name__
            )

    def test_overlapping_intervals(self):
        def definition_func(field: gtscript.Field[float]):
            with computation(FORWARD):
                with interval(0, 3):
                    field = 0
                with interval(2, None):
                    field = 1

        with pytest.raises(gt_frontend.GTScriptSyntaxError, match="Overlapping intervals"):
            parse_definition(
                definition_func, name=inspect.stack()[0][3], module=self.__class__.__name__
            )

    def test_nonoverlapping_intervals(self):
        def definition_func(field: gtscript.Field[float]):
            with computation(FORWARD):
                with interval(0, 2):
                    field = 0
                with interval(3, -1):
                    field = 1
                with interval(-1, None):
                    field = 2

        parse_definition(
            definition_func, name=inspect.stack()[0][3], module=self.__class__.__name__
        )


class TestRegions:
    def test_one_interval_only(self):
        module = f"TestRegions_one_interval_only_{id_version}"
        externals = {}

        def stencil(in_f: gtscript.Field[np.float_]):
            with computation(PARALLEL), interval(...), horizontal(region[I[0:3], :]):
                in_f = 1.0

        stencil_id, def_ir = compile_definition(stencil, "stencil", module, externals=externals)

        assert len(def_ir.computations) == 1
        assert isinstance(def_ir.computations[0].body.stmts[0], gt_ir.HorizontalIf)

    def test_one_interval_only_single(self):
        module = f"TestRegions_one_interval_only_single_{id_version}"
        externals = {}

        def stencil(in_f: gtscript.Field[np.float_]):
            with computation(PARALLEL), interval(...), horizontal(region[I[0], :]):
                in_f = 1.0

        stencil_id, def_ir = compile_definition(stencil, "stencil", module, externals=externals)

        assert len(def_ir.computations) == 1
        assert def_ir.computations[0].body.stmts[0].intervals["I"].is_single_index

    def test_from_external(self):
        module = f"TestRegions_test_from_external_{id_version}"
        externals = {"i1": I[1]}

        def stencil(in_f: gtscript.Field[np.float_]):
            from __externals__ import i1

            with computation(PARALLEL), interval(...), horizontal(region[i1, :]):
                in_f = 1.0

        stencil_id, def_ir = compile_definition(stencil, "stencil", module, externals=externals)

        assert len(def_ir.computations) == 1
        assert (
            def_ir.computations[0].body.stmts[0].intervals["I"].start.level
            == gt_ir.LevelMarker.START
        )
        assert def_ir.computations[0].body.stmts[0].intervals["I"].start.offset == 1
        assert def_ir.computations[0].body.stmts[0].intervals["I"].is_single_index

    def test_multiple_inline(self):
        module = f"TestRegions_multiple_inline_{id_version}"
        externals = {}

        def stencil(in_f: gtscript.Field[np.float_]):
            with computation(PARALLEL), interval(...):
                in_f = in_f + 1.0
                with horizontal(region[I[0], :], region[:, J[-1]]):
                    in_f = 1.0

        stencil_id, def_ir = compile_definition(stencil, "stencil", module, externals=externals)

        assert len(def_ir.computations[0].body.stmts) == 3

    def test_inside_function(self):
        module = f"TestRegions_inside_function_{id_version}"
        externals = {"ie": I[-1]}

        @gtscript.function
        def region_func():
            from __externals__ import ie

            field = 0.0
            with horizontal(region[ie, :]):
                field = 1.0

            return field

        def stencil(in_f: gtscript.Field[np.float_]):
            with computation(PARALLEL), interval(...):
                in_f = region_func()

        stencil_id, def_ir = compile_definition(stencil, "stencil", module, externals=externals)

        # TODO: Does this need to assert anything?

    def test_error_undefined(self):
        module = f"TestRegions_error_undefined_{id_version}"
        externals = {}

        def stencil(in_f: gtscript.Field[np.float_]):
            from __externals__ import i0  # forget to add 'ia'

            with computation(PARALLEL), interval(...):
                in_f = in_f + 1.0
                with horizontal(region[i0 : 1 + ia, :]):
                    in_f = 1.0

        with pytest.raises(gt_frontend.GTScriptSyntaxError, match="Unknown symbol"):
            compile_definition(stencil, "stencil", module, externals=externals)

    def test_error_nested(self):
        module = f"TestRegions_error_nested_{id_version}"
        externals = {}

        def stencil(in_f: gtscript.Field[np.float_]):
            with computation(PARALLEL), interval(...):
                in_f = in_f + 1.0
                with horizontal(region[I[0], :]):
                    in_f = 1.0
                    with horizontal(region[:, J[-1]]):
                        in_f = 2.0

        with pytest.raises(
            gt_frontend.GTScriptSyntaxError,
            match="Cannot nest `with` node inside horizontal region",
        ):
            compile_definition(stencil, "stencil", module, externals=externals)


class TestExternalsWithSubroutines:
    def test_all_legal_combinations(self):
        @gtscript.function
        def _stage_laplacian_x(dx, phi):
            lap = add_external_const(phi[-1, 0, 0] - 2.0 * phi[0, 0, 0] + phi[1, 0, 0]) / (dx * dx)
            return lap

        @gtscript.function
        def _stage_laplacian_y(dy, phi):
            lap = (phi[0, -1, 0] - 2.0 * phi[0, 0, 0] + phi[0, 1, 0]) / (dy * dy)
            return lap

        @gtscript.function
        def _stage_laplacian(dx, dy, phi):
            from gt4py.__externals__ import stage_laplacian_x, stage_laplacian_y

            lap_x = stage_laplacian_x(dx=dx, phi=phi)
            lap_y = stage_laplacian_y(dy=dy, phi=phi)
            lap = lap_x[0, 0, 0] + lap_y[0, 0, 0]

            return lap

        @gtscript.function
        def identity(field_in):
            return field_in

        def definition_func(
            in_phi: gtscript.Field[np.float64],
            in_gamma: gtscript.Field[np.float64],
            out_phi: gtscript.Field[np.float64],
            out_field: gtscript.Field[np.float64],
            *,
            dx: float,
            dy: float,
        ):
            from gt4py.__externals__ import stage_laplacian, stage_laplacian_x, stage_laplacian_y
            from gt4py.__gtscript__ import BACKWARD, FORWARD, PARALLEL, computation, interval

            with computation(PARALLEL), interval(...):
                lap = stage_laplacian(dx=dx, dy=dy, phi=in_phi) + GLOBAL_CONSTANT
                out_phi = in_gamma[0, 0, 0] * lap[0, 0, 0]

            with computation(PARALLEL), interval(...):
                tmp_out = identity(in_phi)
                out_phi = tmp_out + 1

            with computation(PARALLEL), interval(...):
                tmp_out2 = identity(in_gamma)
                out_field = out_phi + tmp_out2

        externals = {
            "stage_laplacian": _stage_laplacian,
            "stage_laplacian_x": _stage_laplacian_x,
            "stage_laplacian_y": _stage_laplacian_y,
        }
        parse_definition(
            definition_func,
            externals=externals,
            name=inspect.stack()[0][3],
            module=self.__class__.__name__,
        )

    def test_no_nested_function_call(self):
        @gtscript.function
        def _lap(dx, phi):
            return (phi[0, -1, 0] - 2.0 * phi[0, 0, 0] + phi[0, 1, 0]) / (dx * dx)

        def definition_func(phi: gtscript.Field[np.float64], dx: float):
            from gt4py.__externals__ import lap

            with computation(PARALLEL), interval(...):
                phi = lap(lap(phi, dx), dx)

        with pytest.raises(gt_frontend.GTScriptSyntaxError, match="in arguments to function calls"):
            parse_definition(
                definition_func,
                name=inspect.stack()[0][3],
                module=self.__class__.__name__,
                externals={
                    "lap": _lap,
                },
            )


class TestFunctionReturn:
    def test_no_return(self):
        @gtscript.function
        def test_no_return(arg):
            arg = 1

        def definition_func(phi: gtscript.Field[np.float64]):
            with computation(PARALLEL), interval(...):
                phi = test_no_return(phi)

        with pytest.raises(
            gt_frontend.GTScriptSyntaxError, match="should have a single return statement"
        ):
            parse_definition(
                definition_func, name=inspect.stack()[0][3], module=self.__class__.__name__
            )

    def test_number_return_args(self):
        @gtscript.function
        def test_return_args(arg):
            return 1, 2

        def definition_func(phi: gtscript.Field[np.float64]):
            with computation(PARALLEL), interval(...):
                phi = test_return_args(phi)

        with pytest.raises(
            gt_frontend.GTScriptSyntaxError,
            match="Number of returns values does not match arguments on left side",
        ):
            parse_definition(
                definition_func, name=inspect.stack()[0][3], module=self.__class__.__name__
            )

    def test_multiple_return(self):
        @gtscript.function
        def test_multiple_return(arg):
            return 1
            return 2

        def definition_func(phi: gtscript.Field[np.float64]):
            with computation(PARALLEL), interval(...):
                phi = test_multiple_return(phi)

        with pytest.raises(
            gt_frontend.GTScriptSyntaxError, match="should have a single return statement"
        ):
            parse_definition(
                definition_func, name=inspect.stack()[0][3], module=self.__class__.__name__
            )

    def test_conditional_return(self):
        @gtscript.function
        def test_conditional_return(arg):
            if arg > 1:
                tmp = 1
            else:
                tmp = 2
            return tmp

        def definition_func(phi: gtscript.Field[np.float64]):
            with computation(PARALLEL), interval(...):
                phi = test_conditional_return(phi)

        parse_definition(
            definition_func, name=inspect.stack()[0][3], module=self.__class__.__name__
        )


class TestCompileTimeAssertions:
    def test_nomsg(self):
        def definition(inout_field: gtscript.Field[float]):
            from gt4py.__externals__ import EXTERNAL

            with computation(PARALLEL), interval(...):
                compile_assert(EXTERNAL < 1)
                inout_field = inout_field[0, 0, 0] + EXTERNAL

        parse_definition(
            definition,
            externals={"EXTERNAL": 0},
            name=inspect.stack()[0][3],
            module=self.__class__.__name__,
        )

        with pytest.raises(gt_frontend.GTScriptAssertionError, match="Assertion failed"):
            parse_definition(
                definition,
                externals={"EXTERNAL": 1},
                name=inspect.stack()[0][3],
                module=self.__class__.__name__,
            )

    def test_nested_attribute(self):
        def definition(inout_field: gtscript.Field[float]):
            with computation(PARALLEL), interval(...):
                compile_assert(GLOBAL_VERY_NESTED_CONSTANTS.nested.A > 1)
                inout_field = inout_field[0, 0, 0] + GLOBAL_VERY_NESTED_CONSTANTS.nested.A

        parse_definition(definition, name=inspect.stack()[0][3], module=self.__class__.__name__)

    def test_inside_func(self):
        @gtscript.function
        def assert_in_func(field):
            compile_assert(GLOBAL_CONSTANT < 2)
            return field[0, 0, 0] + GLOBAL_CONSTANT

        def definition(inout_field: gtscript.Field[float]):
            with computation(PARALLEL), interval(...):
                inout_field = assert_in_func(inout_field)

        parse_definition(definition, name=inspect.stack()[0][3], module=self.__class__.__name__)

    def test_runtime_error(self):
        def definition(inout_field: gtscript.Field[float]):
            with computation(PARALLEL), interval(...):
                compile_assert(inout_field[0, 0, 0] < 0)

        with pytest.raises(
            gt_frontend.GTScriptSyntaxError,
            match="Evaluation of compile_assert condition failed",
        ):
            parse_definition(definition, name=inspect.stack()[0][3], module=self.__class__.__name__)


class TestReducedDimensions:
    def test_syntax(self):
        def definition_func(
            field_3d: gtscript.Field[gtscript.IJK, np.float_],
            field_2d: gtscript.Field[gtscript.IJ, np.float_],
            field_1d: gtscript.Field[gtscript.K, np.float_],
        ):
            with computation(FORWARD), interval(...):
                field_2d = field_1d[1]
                field_3d = field_2d + field_1d

        def_ir = parse_definition(
            definition_func, name=inspect.stack()[0][3], module=self.__class__.__name__
        )

        assert len(def_ir.computations) == 1
        first_stmt = def_ir.computations[0].body.stmts[0]

        value_ref = first_stmt.value
        assert value_ref.name == "field_1d"
        assert set(value_ref.offset.keys()) == {"K"}

        target_ref = first_stmt.target
        assert target_ref.name == "field_2d"
        assert set(target_ref.offset.keys()) == {"I", "J"}

        second_stmt = def_ir.computations[0].body.stmts[1]

        target_ref = second_stmt.target
        assert target_ref.name == "field_3d"
        assert set(target_ref.offset.keys()) == {"I", "J", "K"}

    def test_error_syntax(self):
        def definition(
            field_in: gtscript.Field[gtscript.K, np.float_],
            field_out: gtscript.Field[gtscript.IJK, np.float_],
        ):
            with computation(PARALLEL), interval(...):
                field_out = field_in[0, 0, 1]

        with pytest.raises(
            gt_frontend.GTScriptSyntaxError,
            match="Incorrect offset specification detected. Found .* but the field has dimensions .*",
        ):
            parse_definition(definition, name=inspect.stack()[0][3], module=self.__class__.__name__)

    def test_error_write_1d(self):
        def definition(
            field_in: gtscript.Field[gtscript.IJK, np.float_],
            field_out: gtscript.Field[gtscript.K, np.float_],
        ):
            with computation(PARALLEL), interval(...):
                field_out = field_in[0, 0, 0]

        with pytest.raises(
            gt_frontend.GTScriptSyntaxError,
            match="Cannot assign to field .* as all parallel axes .* are not present",
        ):
            parse_definition(definition, name=inspect.stack()[0][3], module=self.__class__.__name__)


class TestDataDimensions:
    def test_syntax(self):
        def definition(
            field_in: gtscript.Field[np.float_],
            another_field: gtscript.Field[(np.float_, 3)],
            field_out: gtscript.Field[gtscript.IJK, (np.float_, (3,))],
        ):
            with computation(PARALLEL), interval(...):
                field_out[0, 0, 0][0] = field_in
                field_out[0, 0, 0][1] = field_in
                field_out[0, 0, 0][2] = field_in[0, 0, 0] + another_field[0, 0, 0][2]

        parse_definition(definition, name=inspect.stack()[0][3], module=self.__class__.__name__)


class TestImports:
    def test_all_legal_combinations(self):
        def definition_func(inout_field: gtscript.Field[float]):
            from __externals__ import EXTERNAL
            from __gtscript__ import BACKWARD, FORWARD, PARALLEL, computation, interval
            from gt4py.__externals__ import EXTERNAL
            from gt4py.__gtscript__ import BACKWARD, FORWARD, PARALLEL, computation, interval

            with computation(PARALLEL), interval(...):
                inout_field = inout_field[0, 0, 0] + EXTERNAL

        parse_definition(
            definition_func,
            externals={"EXTERNAL": 1.0},
            name=inspect.stack()[0][3],
            module=self.__class__.__name__,
        )

    @pytest.mark.parametrize(
        "id_case,import_line",
        list(
            enumerate(
                [
                    "import gt4py",
                    "from externals import EXTERNAL",
                    "from gt4py import __gtscript__",
                    "from gt4py import __externals__",
                    "from gt4py.gtscript import computation",
                    "from gt4py.externals import EXTERNAL",
                ]
            )
        ),
    )
    def test_wrong_imports(self, id_case, import_line):
        definition_source = textwrap.dedent(
            f"""
        def definition_func(inout_field: gtscript.Field[float]):
            {import_line}

            with computation(PARALLEL), interval(...):
                inout_field = inout_field[0, 0, 0]
"""
        )

        context = dict(gtscript=gtscript)
        exec(definition_source, context)
        definition_func = context["definition_func"]
        definition_func.__exec_source__ = definition_source

        with pytest.raises(gt_frontend.GTScriptSyntaxError):
            parse_definition(
                definition_func, name=inspect.stack()[0][3], module=self.__class__.__name__
            )


class TestDTypes:
    @pytest.mark.parametrize(
        "id_case,test_dtype",
        list(enumerate([bool, np.bool_, int, np.int32, np.int64, float, np.float32, np.float64])),
    )
    def test_all_legal_dtypes(self, id_case, test_dtype):
        def definition_func(
            in_field: gtscript.Field[test_dtype],
            out_field: gtscript.Field[test_dtype],
            param: test_dtype,
        ):
            with computation(PARALLEL), interval(...):
                out_field = in_field + param

        parse_definition(
            definition_func, name=inspect.stack()[0][3], module=self.__class__.__name__
        )

        def definition_func(
            in_field: gtscript.Field["dtype"], out_field: gtscript.Field["dtype"], param: "dtype"
        ):
            with computation(PARALLEL), interval(...):
                out_field = in_field + param

        parse_definition(
            definition_func,
            dtypes={"dtype": test_dtype},
            name=inspect.stack()[0][3],
            module=self.__class__.__name__,
        )

    @pytest.mark.parametrize(
        "id_case,test_dtype", list(enumerate([str, np.uint32, np.uint64, dict, map, bytes]))
    )
    def test_invalid_inlined_dtypes(self, id_case, test_dtype):
        with pytest.raises(ValueError, match=r".*data type descriptor.*"):

            def definition_func(
                in_field: gtscript.Field[test_dtype],
                out_field: gtscript.Field[test_dtype],
                param: test_dtype,
            ):
                with computation(PARALLEL), interval(...):
                    out_field = in_field + param

    @pytest.mark.parametrize(
        "id_case,test_dtype", list(enumerate([str, np.uint32, np.uint64, dict, map, bytes]))
    )
    def test_invalid_external_dtypes(self, id_case, test_dtype):
        def definition_func(
            in_field: gtscript.Field["dtype"], out_field: gtscript.Field["dtype"], param: "dtype"
        ):
            with computation(PARALLEL), interval(...):
                out_field = in_field + param

        with pytest.raises(ValueError, match=r".*data type descriptor.*"):
            parse_definition(
                definition_func,
                name=inspect.stack()[0][3],
                module=self.__class__.__name__,
                dtypes={"dtype": test_dtype},
            )


class TestAssignmentSyntax:
    def test_ellipsis(self):
        def func(in_field: gtscript.Field[np.float_], out_field: gtscript.Field[np.float_]):
            with computation(PARALLEL), interval(...):
                out_field[...] = in_field

        parse_definition(func, name=inspect.stack()[0][3], module=self.__class__.__name__)

    def test_offset(self):
        def func(in_field: gtscript.Field[np.float_], out_field: gtscript.Field[np.float_]):
            with computation(PARALLEL), interval(...):
                out_field[0, 0, 0] = in_field

        parse_definition(func, name=inspect.stack()[0][3], module=self.__class__.__name__)

        with pytest.raises(gt_frontend.GTScriptSyntaxError):

            def func(in_field: gtscript.Field[np.float_], out_field: gtscript.Field[np.float_]):
                with computation(PARALLEL), interval(...):
                    out_field[0, 0, 1] = in_field

            parse_definition(func, name=inspect.stack()[0][3], module=self.__class__.__name__)

        def func(in_field: gtscript.Field[np.float_], out_field: gtscript.Field[np.float_]):
            from gt4py.__externals__ import offset

            with computation(PARALLEL), interval(...):
                out_field[0, 0, offset] = in_field

        parse_definition(
            func,
            externals={"offset": 0},
            name=inspect.stack()[0][3],
            module=self.__class__.__name__,
        )

        with pytest.raises(gt_frontend.GTScriptSyntaxError):

            def func(in_field: gtscript.Field[np.float_], out_field: gtscript.Field[np.float_]):
                from gt4py.__externals__ import offset

                with computation(PARALLEL), interval(...):
                    out_field[0, 0, offset] = in_field

            parse_definition(
                func,
                externals={"offset": 1},
                name=inspect.stack()[0][3],
                module=self.__class__.__name__,
            )

    def test_slice(self):

        with pytest.raises(gt_frontend.GTScriptSyntaxError):

            def func(in_field: gtscript.Field[np.float_], out_field: gtscript.Field[np.float_]):
                with computation(PARALLEL), interval(...):
                    out_field[:, :, :] = in_field

            parse_definition(func, name=inspect.stack()[0][3], module=self.__class__.__name__)

    def test_string(self):
        with pytest.raises(gt_frontend.GTScriptSyntaxError):

            def func(in_field: gtscript.Field[np.float_], out_field: gtscript.Field[np.float_]):
                with computation(PARALLEL), interval(...):
                    out_field["a_key"] = in_field

            parse_definition(func, name=inspect.stack()[0][3], module=self.__class__.__name__)

    def test_temporary(self):
        with pytest.raises(
            gt_frontend.GTScriptSyntaxError,
            match="No subscript allowed in assignment to temporaries",
        ):

            def func(in_field: gtscript.Field[np.float_], out_field: gtscript.Field[np.float_]):
                with computation(PARALLEL), interval(...):
                    tmp[...] = in_field
                    out_field = tmp

            parse_definition(func, name=inspect.stack()[0][3], module=self.__class__.__name__)

        with pytest.raises(
            gt_frontend.GTScriptSyntaxError,
            match="No subscript allowed in assignment to temporaries",
        ):

            def func(in_field: gtscript.Field[np.float_], out_field: gtscript.Field[np.float_]):
                with computation(PARALLEL), interval(...):
                    tmp[0, 0, 0] = 2 * in_field
                    out_field = tmp

            parse_definition(func, name=inspect.stack()[0][3], module=self.__class__.__name__)

    def test_augmented(self):
        def func(in_field: gtscript.Field[np.float_]):
            with computation(PARALLEL), interval(...):
                in_field += 2.0
                in_field -= 0.5
                in_field /= 0.5
                in_field *= 4.0

        parse_definition(func, name=inspect.stack()[0][3], module=self.__class__.__name__)


class TestNestedWithSyntax:
    def test_nested_with(self):
        def definition(in_field: gtscript.Field[np.float_], out_field: gtscript.Field[np.float_]):
            with computation(PARALLEL):
                with interval(...):
                    in_field = out_field

        parse_definition(definition, name=inspect.stack()[0][3], module=self.__class__.__name__)

    def test_nested_with_ordering(self):
        def definition_fw(
            in_field: gtscript.Field[np.float_], out_field: gtscript.Field[np.float_]
        ):
            from gt4py.__gtscript__ import FORWARD, computation, interval

            with computation(FORWARD):
                with interval(1, 2):
                    in_field = out_field + 1
                with interval(0, 1):
                    in_field = out_field + 2

        def definition_bw(
            in_field: gtscript.Field[np.float_], out_field: gtscript.Field[np.float_]
        ):
            from gt4py.__gtscript__ import FORWARD, computation, interval

            with computation(BACKWARD):
                with interval(0, 1):
                    in_field = out_field + 2
                with interval(1, 2):
                    in_field = out_field + 1

        for definition in (definition_fw, definition_bw):
            with pytest.raises(
                gt_frontend.GTScriptSyntaxError,
                match=r"(.*?)Intervals must be specified in order of execution(.*)",
            ):
                parse_definition(
                    definition, name=inspect.stack()[0][3], module=self.__class__.__name__
                )


class TestNativeFunctions:
    def test_simple_call(self):
        def func(in_field: gtscript.Field[np.float_]):
            with computation(PARALLEL), interval(...):
                in_field += sin(in_field)

        parse_definition(func, name=inspect.stack()[0][3], module=self.__class__.__name__)

    def test_offset_arg(self):
        def func(in_field: gtscript.Field[np.float_]):
            with computation(PARALLEL), interval(...):
                in_field += sin(in_field[1, 0, 0])

        parse_definition(func, name=inspect.stack()[0][3], module=self.__class__.__name__)

    def test_nested_calls(self):
        def func(in_field: gtscript.Field[np.float_]):
            with computation(PARALLEL), interval(...):
                in_field += sin(abs(in_field))

        parse_definition(func, name=inspect.stack()[0][3], module=self.__class__.__name__)

    def test_nested_external_call(self):
        def func(in_field: gtscript.Field[np.float_]):
            with computation(PARALLEL), interval(...):
                in_field += sin(add_external_const(in_field))

        parse_definition(func, name=inspect.stack()[0][3], module=self.__class__.__name__)

    def test_multi_nested_calls(self):
        def func(in_field: gtscript.Field[np.float_]):
            with computation(PARALLEL), interval(...):
                in_field += min(abs(sin(add_external_const(in_field))), -0.5)

        parse_definition(func, name=inspect.stack()[0][3], module=self.__class__.__name__)

    def test_native_in_function(self):
        @gtscript.function
        def sinus(field_in):
            return sin(field_in)

        def func(in_field: gtscript.Field[np.float_]):
            with computation(PARALLEL), interval(...):
                in_field += sinus(in_field)

        parse_definition(func, name=inspect.stack()[0][3], module=self.__class__.__name__)

    def test_native_function_unary(self):
        def func(in_field: gtscript.Field[np.float_]):
            with computation(PARALLEL), interval(...):
                in_field = not isfinite(in_field)

        parse_definition(func, name=inspect.stack()[0][3], module=self.__class__.__name__)

    def test_native_function_binary(self):
        def func(in_field: gtscript.Field[np.float_]):
            with computation(PARALLEL), interval(...):
                in_field = asin(in_field) + 1

        parse_definition(func, name=inspect.stack()[0][3], module=self.__class__.__name__)

    def test_native_function_ternary(self):
        def func(in_field: gtscript.Field[np.float_]):
            with computation(PARALLEL), interval(...):
                in_field = asin(in_field) + 1 if 1 < in_field else sin(in_field)

        parse_definition(func, name=inspect.stack()[0][3], module=self.__class__.__name__)


class TestAnnotations:
    @staticmethod
    def sumdiff_defs(
        in_a: gtscript.Field["dtype_in"],
        in_b: gtscript.Field["dtype_in"],
        out_c: gtscript.Field["dtype_out"],
        out_d: gtscript.Field[float],
        *,
        wa: "dtype_scalar",
        wb: int,
    ):
        with computation(PARALLEL), interval(...):
            out_c = wa * in_a + wb * in_b
            out_d = wa * in_a - wb * in_b

    @pytest.mark.parametrize("dtype_in", [int, np.float32, np.float64])
    @pytest.mark.parametrize("dtype_out", [int, np.float32, np.float64])
    @pytest.mark.parametrize("dtype_scalar", [int, np.float32, np.float64])
    def test_set_arg_dtypes(self, dtype_in, dtype_out, dtype_scalar):
        definition = self.sumdiff_defs
        dtypes = {"dtype_in": dtype_in, "dtype_out": dtype_out, "dtype_scalar": dtype_scalar}

        original_annotations = gtscript._set_arg_dtypes(definition, dtypes)

        assert "in_a" in original_annotations
        assert isinstance(original_annotations["in_a"], gtscript._FieldDescriptor)
        assert original_annotations["in_a"].dtype == "dtype_in"
        assert "in_b" in original_annotations
        assert isinstance(original_annotations["in_b"], gtscript._FieldDescriptor)
        assert original_annotations["in_b"].dtype == "dtype_in"
        assert "out_c" in original_annotations
        assert isinstance(original_annotations["out_c"], gtscript._FieldDescriptor)
        assert original_annotations["out_c"].dtype == "dtype_out"
        assert "out_d" in original_annotations
        assert isinstance(original_annotations["out_d"], gtscript._FieldDescriptor)
        assert original_annotations["out_d"].dtype == float
        assert "wa" in original_annotations
        assert original_annotations["wa"] == "dtype_scalar"
        assert "wb" in original_annotations
        assert original_annotations["wb"] == int
        assert len(original_annotations) == 6

        annotations = getattr(definition, "__annotations__", {})
        assert "in_a" in annotations
        assert isinstance(annotations["in_a"], gtscript._FieldDescriptor)
        assert annotations["in_a"].dtype == dtype_in
        assert "in_b" in annotations
        assert isinstance(annotations["in_b"], gtscript._FieldDescriptor)
        assert annotations["in_b"].dtype == dtype_in
        assert "out_c" in annotations
        assert isinstance(annotations["out_c"], gtscript._FieldDescriptor)
        assert annotations["out_c"].dtype == dtype_out
        assert "out_d" in annotations
        assert isinstance(annotations["out_d"], gtscript._FieldDescriptor)
        assert annotations["out_d"].dtype == float
        assert "wa" in annotations
        assert annotations["wa"] == dtype_scalar
        assert "wb" in annotations
        assert annotations["wb"] == int
        assert len(annotations) == 6

        setattr(definition, "__annotations__", original_annotations)

    @pytest.mark.parametrize("dtype_in", [int, np.float32, np.float64])
    @pytest.mark.parametrize("dtype_out", [int, np.float32, np.float64])
    @pytest.mark.parametrize("dtype_scalar", [int, np.float32, np.float64])
    def test_parsing(self, dtype_in, dtype_out, dtype_scalar):
        definition = self.sumdiff_defs
        dtypes = {"dtype_in": dtype_in, "dtype_out": dtype_out, "dtype_scalar": dtype_scalar}

        parse_definition(
            definition, dtypes=dtypes, name=inspect.stack()[0][3], module=self.__class__.__name__
        )

        annotations = getattr(definition, "__annotations__", {})
        assert "in_a" in annotations
        assert isinstance(annotations["in_a"], gtscript._FieldDescriptor)
        assert annotations["in_a"].dtype == "dtype_in"
        assert "in_b" in annotations
        assert isinstance(annotations["in_b"], gtscript._FieldDescriptor)
        assert annotations["in_b"].dtype == "dtype_in"
        assert "out_c" in annotations
        assert isinstance(annotations["out_c"], gtscript._FieldDescriptor)
        assert annotations["out_c"].dtype == "dtype_out"
        assert "out_d" in annotations
        assert isinstance(annotations["out_d"], gtscript._FieldDescriptor)
        assert annotations["out_d"].dtype == float
        assert "wa" in annotations
        assert annotations["wa"] == "dtype_scalar"
        assert "wb" in annotations
        assert annotations["wb"] == int
        assert len(annotations) == 6<|MERGE_RESOLUTION|>--- conflicted
+++ resolved
@@ -30,29 +30,20 @@
 from gt4py.gtscript import (
     __INLINED,
     PARALLEL,
-<<<<<<< HEAD
     I,
     J,
+    K,
     __externals__,
+    abs,
+    asin,
     compile_assert,
     computation,
     horizontal,
     interval,
+    isfinite,
     region,
-)
-
-from ..definitions import id_version
-=======
-    K,
-    abs,
-    asin,
-    compile_assert,
-    computation,
-    interval,
-    isfinite,
     sin,
 )
->>>>>>> 4b1daf63
 
 
 # ---- Utilities -----
@@ -493,42 +484,42 @@
 
 class TestRegions:
     def test_one_interval_only(self):
-        module = f"TestRegions_one_interval_only_{id_version}"
-        externals = {}
-
         def stencil(in_f: gtscript.Field[np.float_]):
             with computation(PARALLEL), interval(...), horizontal(region[I[0:3], :]):
                 in_f = 1.0
 
-        stencil_id, def_ir = compile_definition(stencil, "stencil", module, externals=externals)
+        def_ir = parse_definition(
+            stencil, name=inspect.stack()[0][3], module=self.__class__.__name__
+        )
 
         assert len(def_ir.computations) == 1
         assert isinstance(def_ir.computations[0].body.stmts[0], gt_ir.HorizontalIf)
 
     def test_one_interval_only_single(self):
-        module = f"TestRegions_one_interval_only_single_{id_version}"
-        externals = {}
-
         def stencil(in_f: gtscript.Field[np.float_]):
             with computation(PARALLEL), interval(...), horizontal(region[I[0], :]):
                 in_f = 1.0
 
-        stencil_id, def_ir = compile_definition(stencil, "stencil", module, externals=externals)
+        def_ir = parse_definition(
+            stencil, name=inspect.stack()[0][3], module=self.__class__.__name__
+        )
 
         assert len(def_ir.computations) == 1
         assert def_ir.computations[0].body.stmts[0].intervals["I"].is_single_index
 
     def test_from_external(self):
-        module = f"TestRegions_test_from_external_{id_version}"
-        externals = {"i1": I[1]}
-
         def stencil(in_f: gtscript.Field[np.float_]):
             from __externals__ import i1
 
             with computation(PARALLEL), interval(...), horizontal(region[i1, :]):
                 in_f = 1.0
 
-        stencil_id, def_ir = compile_definition(stencil, "stencil", module, externals=externals)
+        def_ir = parse_definition(
+            stencil,
+            name=inspect.stack()[0][3],
+            module=self.__class__.__name__,
+            externals={"i1": I[1]},
+        )
 
         assert len(def_ir.computations) == 1
         assert (
@@ -539,23 +530,19 @@
         assert def_ir.computations[0].body.stmts[0].intervals["I"].is_single_index
 
     def test_multiple_inline(self):
-        module = f"TestRegions_multiple_inline_{id_version}"
-        externals = {}
-
         def stencil(in_f: gtscript.Field[np.float_]):
             with computation(PARALLEL), interval(...):
                 in_f = in_f + 1.0
                 with horizontal(region[I[0], :], region[:, J[-1]]):
                     in_f = 1.0
 
-        stencil_id, def_ir = compile_definition(stencil, "stencil", module, externals=externals)
+        def_ir = parse_definition(
+            stencil, name=inspect.stack()[0][3], module=self.__class__.__name__
+        )
 
         assert len(def_ir.computations[0].body.stmts) == 3
 
     def test_inside_function(self):
-        module = f"TestRegions_inside_function_{id_version}"
-        externals = {"ie": I[-1]}
-
         @gtscript.function
         def region_func():
             from __externals__ import ie
@@ -570,14 +557,16 @@
             with computation(PARALLEL), interval(...):
                 in_f = region_func()
 
-        stencil_id, def_ir = compile_definition(stencil, "stencil", module, externals=externals)
+        def_ir = parse_definition(
+            stencil,
+            name=inspect.stack()[0][3],
+            module=self.__class__.__name__,
+            externals={"ie": I[-1]},
+        )
 
         # TODO: Does this need to assert anything?
 
     def test_error_undefined(self):
-        module = f"TestRegions_error_undefined_{id_version}"
-        externals = {}
-
         def stencil(in_f: gtscript.Field[np.float_]):
             from __externals__ import i0  # forget to add 'ia'
 
@@ -587,12 +576,9 @@
                     in_f = 1.0
 
         with pytest.raises(gt_frontend.GTScriptSyntaxError, match="Unknown symbol"):
-            compile_definition(stencil, "stencil", module, externals=externals)
+            parse_definition(stencil, name=inspect.stack()[0][3], module=self.__class__.__name__)
 
     def test_error_nested(self):
-        module = f"TestRegions_error_nested_{id_version}"
-        externals = {}
-
         def stencil(in_f: gtscript.Field[np.float_]):
             with computation(PARALLEL), interval(...):
                 in_f = in_f + 1.0
@@ -605,7 +591,7 @@
             gt_frontend.GTScriptSyntaxError,
             match="Cannot nest `with` node inside horizontal region",
         ):
-            compile_definition(stencil, "stencil", module, externals=externals)
+            parse_definition(stencil, name=inspect.stack()[0][3], module=self.__class__.__name__)
 
 
 class TestExternalsWithSubroutines:
