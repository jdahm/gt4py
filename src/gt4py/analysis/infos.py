--- conflicted
+++ resolved
@@ -143,25 +143,17 @@
     Parameters
     ----------
     id : `int`
-<<<<<<< HEAD
-        ComputeUnitInfo Id.
-    interval : int
-        IntervalInfo Id.
-    parallel_interval : `list` [`IntervalInfo`]
-        The parallel interval used for all ij_blocks.
-    stmts : `list` [`gridtools.ir.Statement`]
-        List of operations in the regional computation.
-=======
         Unique identifier.
-    intervals : IntervalInfo`
+    intervals : `IntervalInfo`
         Sequential-axis interval to which this block is applied.
+    parallel_interval : `tuple` ['IntervalInfo`, `IntervalInfo`]
+        The parallel interval to which this block is applied.
     stmts : `list` [`StatementInfo`]
         List of operations.
     inputs : `dict` [`str`, `gt4py.definitions.Extent`]
         Inputs (with extent) to these operations.
     outputs : `set` [`str`]
         Outputs from these operations (with zero extent).
->>>>>>> 3a669f80
     """
 
     id = attribute(of=int)
@@ -179,15 +171,6 @@
     Parameters
     ----------
     id : `int`
-<<<<<<< HEAD
-        ComputeUnitInfo Id.
-    interval : int
-        IntervalInfo Id.
-    parallel_interval : `list` [`IntervalInfo`]
-        The parallel interval used for all ij_blocks.
-    stmts : `list` [`gridtools.ir.Statement`]
-        List of operations in the regional computation.
-=======
         Unique identifier.
     intervals : `set` [`IntervalInfo`]
         Set of sequential-axis intervals over which this block iterates
@@ -199,7 +182,6 @@
         Outputs from this block (with zero extent).
     compute_extent : `gt4py.definitions.Extent`
         Compute extent for this block.
->>>>>>> 3a669f80
     """
 
     id = attribute(of=int)
@@ -219,15 +201,6 @@
     Parameters
     ----------
     id : `int`
-<<<<<<< HEAD
-        ComputeUnitInfo Id.
-    interval : int
-        IntervalInfo Id.
-    parallel_interval : `list` [`IntervalInfo`]
-        The parallel interval used for all ij_blocks.
-    stmts : `list` [`gridtools.ir.Statement`]
-        List of operations in the regional computation.
-=======
         Unique identifier.
     iteration_order : `gt4py.ir.IterationOrder`
         The iteration order of the resulting multistage.
@@ -239,7 +212,6 @@
         Each input to this block with extent.
     outputs : `set` [`str`]
         Outputs from this block (with zero extent).
->>>>>>> 3a669f80
     """
 
     id = attribute(of=int)
