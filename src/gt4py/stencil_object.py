# -*- coding: utf-8 -*-
import abc
import sys
import time
import warnings
from typing import Tuple

import numpy as np

import gt4py.backend as gt_backend
import gt4py.ir as gt_ir
import gt4py.storage as gt_storage
import gt4py.utils as gt_utils
from gt4py.definitions import (
    AccessKind,
    Boundary,
    CartesianSpace,
    DomainInfo,
    FieldInfo,
    Index,
    ParameterInfo,
    Shape,
    normalize_domain,
    normalize_origin_mapping,
)


class StencilObject(abc.ABC):
    """Generic singleton implementation of a stencil function.

    This class is used as base class for the specific subclass generated
    at run-time for any stencil definition and a unique set of external symbols.
    Instances of this class do not contain any information and thus it is
    implemented as a singleton: only one instance per subclass is actually
    allocated (and it is immutable).
    """

    def __new__(cls, *args, **kwargs):
        if getattr(cls, "_instance", None) is None:
            cls._instance = object.__new__(cls)
        return cls._instance

    def __setattr__(self, key, value):
        raise AttributeError("Attempting a modification of an attribute in a frozen class")

    def __delattr__(self, item):
        raise AttributeError("Attempting a deletion of an attribute in a frozen class")

    def __eq__(self, other):
        return type(self) == type(other)

    def __str__(self):
        result = """
<StencilObject: {name}> [backend="{backend}"]
    - I/O fields: {fields}
    - Parameters: {params}
    - Constants: {constants}
    - Definition ({func}):
{source}
        """.format(
            name=self.options["module"] + "." + self.options["name"],
            version=self._gt_id_,
            backend=self.backend,
            fields=self.field_info,
            params=self.parameter_info,
            constants=self.constants,
            func=self.definition_func,
            source=self.source,
        )

        return result

    def __hash__(self):
        return int.from_bytes(type(self)._gt_id_.encode(), byteorder="little")

    # Those attributes are added to the class at loading time:
    #
    #   _gt_id_ (stencil_id.version)
    #   definition_func

    @property
    @abc.abstractmethod
    def backend(self) -> str:
        pass

    @property
    @abc.abstractmethod
    def source(self):
        pass

    @property
    @abc.abstractmethod
    def domain_info(self):
        pass

    @property
    @abc.abstractmethod
    def field_info(self) -> dict:
        pass

    @property
    @abc.abstractmethod
    def parameter_info(self) -> dict:
        pass

    @property
    @abc.abstractmethod
    def constants(self) -> dict:
        pass

    @property
    @abc.abstractmethod
    def options(self) -> dict:
        pass

    @abc.abstractmethod
    def run(self, *args, **kwargs):
        pass

    @abc.abstractmethod
    def __call__(self, *args, **kwargs):
        pass

    def _get_field_mask(self, field_name: str) -> Tuple[bool]:
        field_axes = self.field_info[field_name].axes
        return tuple(axis in field_axes for axis in CartesianSpace.names)

    def _get_max_domain(self, field_args, origin):
        """Return the maximum domain size possible

        Parameters
        ----------
            field_args: `dict`
                Mapping from field names to actually passed data arrays.

            origin: `{'field_name': [int * ndims]}`
                The origin for each field.


        Returns
        -------
            `Shape`: the maximum domain size.
        """
        large_val = np.iinfo(np.uintc).max
        max_domain = Shape([large_val] * self.domain_info.ndims)
        for name, field in field_args.items():
            api_mask = self._get_field_mask(name)
            if isinstance(field, gt_storage.storage.Storage):
                storage_mask = tuple(field.mask)
                if storage_mask != api_mask:
                    raise ValueError(
                        f"The storage for '{name}' has mask '{storage_mask}', but the API signature expects '{api_mask}'"
                    )
            upper_boundary = self.field_info[name].boundary.upper_indices.filter_mask(api_mask)
            field_domain = Shape(field.shape) - (origin[name] + upper_boundary)
            max_domain &= Shape.from_mask(field_domain, api_mask, default=large_val)
        return max_domain

    def _validate_args(self, used_field_args, used_param_args, domain, origin):
        """Validate input arguments to _call_run.

        Raises
        -------
            ValueError
                If invalid data or inconsistent options are specified.

            TypeError
                If an incorrect field or parameter data type is passed.
        """

        # assert compatibility of fields with stencil
        for name, field in used_field_args.items():
            if not gt_backend.from_name(self.backend).storage_info["is_compatible_layout"](field):
                raise ValueError(
                    f"The layout of the field {name} is not compatible with the backend."
                )

            if not gt_backend.from_name(self.backend).storage_info["is_compatible_type"](field):
                raise ValueError(
                    f"Field '{name}' has type '{type(field)}', which is not compatible with the '{self.backend}' backend."
                )
            elif type(field) is np.ndarray:
                warnings.warn(
                    "NumPy ndarray passed as field. This is discouraged and only works with constraints and only for certain backends.",
                    RuntimeWarning,
                )

            field_dtype = self.field_info[name].dtype
            if not field.dtype == field_dtype:
                raise TypeError(
                    f"The dtype of field '{name}' is '{field.dtype}' instead of '{field_dtype}'"
                )

            if isinstance(field, gt_storage.storage.Storage):
                field_mask = self._get_field_mask(name)
                storage_mask = tuple(field.mask)
                if storage_mask != field_mask:
                    raise ValueError(
                        f"The storage for '{name}' has mask '{storage_mask}', but the API signature expects '{field_mask}'"
                    )

                if not field.is_stencil_view:
                    raise ValueError(
                        f"An incompatible view was passed for field {name} to the stencil. "
                    )

        # assert compatibility of parameters with stencil
        for name, parameter in used_param_args.items():
            if not type(parameter) == self.parameter_info[name].dtype:
                raise TypeError(
                    f"The type of parameter '{name}' is '{type(parameter)}' instead of '{self.parameter_info[name].dtype}'"
                )

        assert isinstance(used_field_args, dict) and isinstance(used_param_args, dict)

        if len(domain) != self.domain_info.ndims:
            raise ValueError(f"Invalid 'domain' value '{domain}'")

        # check domain+halo vs field size
        if not domain > Shape.zeros(self.domain_info.ndims):
            raise ValueError(f"Compute domain contains zero sizes '{domain}')")

        max_domain = self._get_max_domain(used_field_args, origin)
        if not domain <= max_domain:
            raise ValueError(
                f"Compute domain too large (provided: {domain}, maximum: {max_domain})"
            )
        for name, field in used_field_args.items():
            field_mask = self._get_field_mask(name)
            min_origin = self.field_info[name].boundary.lower_indices.filter_mask(field_mask)
            restricted_domain = domain.filter_mask(field_mask)
            upper_indices = self.field_info[name].boundary.upper_indices.filter_mask(field_mask)
            if origin[name] < min_origin:
                raise ValueError(
                    f"Origin for field {name} too small. Must be at least {min_origin}, is {origin[name]}"
                )
            min_shape = tuple(
                o + d + h for o, d, h in zip(origin[name], restricted_domain, upper_indices)
            )
            if min_shape > field.shape:
                raise ValueError(
                    f"Shape of field {name} is {field.shape} but must be at least {min_shape} for given domain and origin."
                )

    def _call_run(
        self, field_args, parameter_args, domain, origin, *, validate_args=True, exec_info=None
    ):
        """Check and preprocess the provided arguments (called by :class:`StencilObject` subclasses).

        Note that this function will always try to expand simple parameter values to
        complete data structures by repeating the same value as many times as needed.

        Parameters
        ----------
            field_args: `dict`
                Mapping from field names to actually passed data arrays.
                This parameter encapsulates `*args` in the actual stencil subclass
                by doing: `{input_name[i]: arg for i, arg in enumerate(args)}`

            parameter_args: `dict`
                Mapping from parameter names to actually passed parameter values.
                This parameter encapsulates `**kwargs` in the actual stencil subclass
                by doing: `{name: value for name, value in kwargs.items()}`

            domain : `Sequence` of `int`, optional
                Shape of the computation domain. If `None`, it will be used the
                largest feasible domain according to the provided input fields
                and origin values (`None` by default).

            origin :  `[int * ndims]` or {'field_name': [int * ndims]} , optional
                If a single offset is passed, it will be used for all fields.
                If a `dict` is passed, there could be an entry for each field.
                A special key '_all_' will represent the value to be used for all
                the fields not explicitly defined. If `None` is passed or it is
                not possible to assign a value to some field according to the
                previous rule, the value will be inferred from the global boundaries
                of the field. Note that the function checks if the origin values
                are at least equal to the `global_border` attribute of that field,
                so a 0-based origin will only be acceptable for fields with
                a 0-area support region.

            exec_info : `dict`, optional
                Dictionary used to store information about the stencil execution.
                (`None` by default).

        Returns
        -------
            `None`

        Raises
        -------
            ValueError
                If invalid data or inconsistent options are specified.
        """

        if exec_info is not None:
            exec_info["call_run_start_time"] = time.perf_counter()

        # Collect used arguments and parameters
        used_field_args = {
            name: field
            for name, field in field_args.items()
            if self.field_info.get(name, None) is not None
        }
        for name, field_info in self.field_info.items():
            if field_info is not None and used_field_args[name] is None:
                raise ValueError(f"Field '{name}' is None.")

        used_param_args = {
            name: param
            for name, param in parameter_args.items()
            if self.parameter_info.get(name, None) is not None
        }
        for name, parameter_info in self.parameter_info.items():
            if parameter_info is not None and used_param_args[name] is None:
                raise ValueError(f"Parameter '{name}' is None.")

        # Origins
        if origin is None:
            origin = {}
        else:
            origin = normalize_origin_mapping(origin)

        for name, field in used_field_args.items():
            if "_all_" in origin:
                field_mask = self._get_field_mask(name)
<<<<<<< HEAD
                origin.setdefault(name, origin["_all_"].filter_mask(field_mask))
            else:
                storage_ndim = len(field.default_origin)
=======
                origin.setdefault(name, gt_ir.Index(origin["_all_"].filter_mask(field_mask)))
            else:
                storage_ndim = len(field.shape)
>>>>>>> 9831f6ef
                api_ndim = len(self.field_info[name].axes)
                if storage_ndim != api_ndim:
                    raise ValueError(
                        f"The storage for '{name}' has {storage_ndim} dimensions, but the API signature expects {api_ndim}"
                    )
<<<<<<< HEAD
                origin.setdefault(name, field.default_origin)
=======
                origin.setdefault(name, gt_ir.Index(field.default_origin))
>>>>>>> 9831f6ef

        # Domain
        if domain is None:
            domain = self._get_max_domain(used_field_args, origin)
            if any(axis_bound == np.iinfo(np.uintc).max for axis_bound in domain):
                raise ValueError(
                    f"Compute domain could not be deduced. Specifiy the domain explicitly or ensure you reference at least one field."
                )
        else:
            domain = normalize_domain(domain)

        if validate_args:
            self._validate_args(used_field_args, used_param_args, domain, origin)

        self.run(
            _domain_=domain, _origin_=origin, exec_info=exec_info, **field_args, **parameter_args
        )

        if exec_info is not None:
            exec_info["call_run_end_time"] = time.perf_counter()<|MERGE_RESOLUTION|>--- conflicted
+++ resolved
@@ -324,25 +324,15 @@
         for name, field in used_field_args.items():
             if "_all_" in origin:
                 field_mask = self._get_field_mask(name)
-<<<<<<< HEAD
-                origin.setdefault(name, origin["_all_"].filter_mask(field_mask))
-            else:
-                storage_ndim = len(field.default_origin)
-=======
                 origin.setdefault(name, gt_ir.Index(origin["_all_"].filter_mask(field_mask)))
             else:
                 storage_ndim = len(field.shape)
->>>>>>> 9831f6ef
                 api_ndim = len(self.field_info[name].axes)
                 if storage_ndim != api_ndim:
                     raise ValueError(
                         f"The storage for '{name}' has {storage_ndim} dimensions, but the API signature expects {api_ndim}"
                     )
-<<<<<<< HEAD
-                origin.setdefault(name, field.default_origin)
-=======
                 origin.setdefault(name, gt_ir.Index(field.default_origin))
->>>>>>> 9831f6ef
 
         # Domain
         if domain is None:
