--- conflicted
+++ resolved
@@ -879,7 +879,7 @@
             for stage in (stage for group in node.groups for stage in group.stages)
         }
         return {
-            "exec": str(node.iteration_order).lower(),
+            "exec": self.ITERATION_ORDER_TO_GT_ORDER[node.iteration_order],
             "steps": steps,
             "stage_functors": stage_functors,
         }
@@ -980,26 +980,8 @@
         any_positional = any(computation["requires_positional"] for computation in computations)
 
         stage_functors = {}
-<<<<<<< HEAD
         for computation in computations:
             stage_functors.update(computation["stage_functors"])
-=======
-        for multi_stage in node.multi_stages:
-            for group in multi_stage.groups:
-                for stage in group.stages:
-                    stage_functors[stage.name] = self.visit(stage)
-
-        multi_stages = []
-        for multi_stage in node.multi_stages:
-            steps = [[stage.name for stage in group.stages] for group in multi_stage.groups]
-            ordering = self.ITERATION_ORDER_TO_GT_ORDER[multi_stage.iteration_order]
-            multi_stages.append(
-                {
-                    "exec": ordering,
-                    "steps": steps,
-                }
-            )
->>>>>>> a3af0222
 
         template_args = dict(
             allocated_fields=allocated_fields,
