# -*- coding: utf-8 -*-
#
# GT4Py - GridTools4Py - GridTools for Python
#
# Copyright (c) 2014-2020, ETH Zurich
# All rights reserved.
#
# This file is part the GT4Py project and the GridTools framework.
# GT4Py is free software: you can redistribute it and/or modify it under
# the terms of the GNU General Public License as published by the
# Free Software Foundation, either version 3 of the License, or any later
# version. See the LICENSE.txt file at the top-level directory of this
# distribution for a copy of the license or check <https://www.gnu.org/licenses/>.
#
# SPDX-License-Identifier: GPL-3.0-or-later

import types

from gt4py import definitions as gt_definitions
from gt4py import ir as gt_ir
from gt4py.utils import text as gt_text


class PythonSourceGenerator(gt_ir.IRNodeVisitor):

    OP_TO_PYTHON = {
        **gt_ir.UnaryOperator.IR_OP_TO_PYTHON_SYMBOL,
        **gt_ir.BinaryOperator.IR_OP_TO_PYTHON_SYMBOL,
    }

    NATIVE_FUNC_TO_PYTHON = {
        gt_ir.NativeFunction.ABS: "abs",
        gt_ir.NativeFunction.MIN: "min",
        gt_ir.NativeFunction.MAX: "max",
        gt_ir.NativeFunction.MOD: "math.fmod",
        gt_ir.NativeFunction.SIN: "math.sin",
        gt_ir.NativeFunction.COS: "math.cos",
        gt_ir.NativeFunction.TAN: "math.tan",
        gt_ir.NativeFunction.ARCSIN: "math.asin",
        gt_ir.NativeFunction.ARCCOS: "math.acos",
        gt_ir.NativeFunction.ARCTAN: "math.atan",
        gt_ir.NativeFunction.SQRT: "math.sqrt",
        gt_ir.NativeFunction.EXP: "math.exp",
        gt_ir.NativeFunction.LOG: "math.log",
        gt_ir.NativeFunction.ISFINITE: "math.isfinite",
        gt_ir.NativeFunction.ISINF: "math.isinf",
        gt_ir.NativeFunction.ISNAN: "math.isnan",
        gt_ir.NativeFunction.FLOOR: "math.floor",
        gt_ir.NativeFunction.CEIL: "math.ceil",
        gt_ir.NativeFunction.TRUNC: "math.trunc",
    }

    BUILTIN_TO_PYTHON = {
        gt_ir.Builtin.NONE: "None",
        gt_ir.Builtin.FALSE: "False",
        gt_ir.Builtin.TRUE: "True",
    }

    def __init__(
        self,
        *,
        indent_size,
        origin_marker,
        domain_arg_name,
        origin_arg_name,
        splitters_name,
        numpy_prefix,
    ):
        self.indent_size = indent_size
        self.origin_marker = origin_marker
        self.domain_arg_name = domain_arg_name
        self.origin_arg_name = origin_arg_name
        self.splitters_name = splitters_name
        self.numpy_prefix = numpy_prefix

        self.impl_node = None
        self.sources = None

        self.k_axis_splitters = None
        self.k_splitters_value = None
        self.io_field_names = None
        self.temp_field_names = None
        self.io_field_names = None
        self.param_names = None

        self.var_refs_defined = set()

    def __call__(self, impl_node: gt_ir.Node, sources: gt_text.TextBlock):
        assert isinstance(impl_node, gt_ir.StencilImplementation)
        assert impl_node.domain.sequential_axis.name == gt_definitions.CartesianSpace.Axis.K.name

        self.impl_node = impl_node
        self.domain = impl_node.domain
        self.block_info = types.SimpleNamespace()

        k_ax = self.domain.sequential_axis.name
        k_ax_idx = self.domain.axes_names.index(k_ax)
        # assert set(self.impl_node.axis_splitters.keys()) <= {k_ax}
        # self.k_axis_splitters = self.impl_node.axis_splitters.get(k_ax, [])
        self.k_axis_splitters = []
        self.k_splitters_value = ["0"]
        # for item in self.k_axis_splitters:
        #     if item.is_scalar:
        #         self.k_splitters_value.append(item.name)
        #     else:
        #         self.k_splitters_value.extend(
        #             ["{}[{}]".format(item.name, i) for i in range(item.length)]
        #         )
        self.k_splitters_value.append(
            "{dom}[{idx}]".format(dom=self.domain_arg_name, idx=k_ax_idx)
        )

        self.sources = sources
        self.visit(impl_node)

        return self.sources

    def make_temporary_field(
        self, name: str, data_type: gt_ir.DataType, extent: gt_definitions.Extent
    ):
        source_lines = []
        boundary = extent.to_boundary()
        shape = ", ".join(
            "{domain}[{d}]{size}".format(
                domain=self.domain_arg_name, d=d, size=" {:+d}".format(size) if size > 0 else ""
            )
            for d, size in enumerate(boundary.frame_size)
        )
        source_lines.append(
            "{name} = {np_prefix}.empty(({shape}), dtype={np_prefix}.{dtype})".format(
                name=name, np_prefix=self.numpy_prefix, shape=shape, dtype=data_type.dtype.name
            )
        )

        return source_lines

    def make_stage_source(self, iteration_order: gt_ir.IterationOrder, regions: list):
        raise NotImplementedError()

    # ---- Visitor handlers ----
    def generic_visit(self, node: gt_ir.Node, **kwargs):
        raise RuntimeError("Invalid IR node: {}".format(node))

    def visit_Cast(self, node: gt_ir.Cast):
        return self.visit(node.expr)

    def visit_BuiltinLiteral(self, node: gt_ir.BuiltinLiteral):
        return self.BUILTIN_TO_PYTHON[node.value]

    def visit_Decl(self, node: gt_ir.Decl):
        raise NotImplementedError()

    def visit_Statement(self, node: gt_ir.Statement):
        raise NotImplementedError()

    def visit_ScalarLiteral(self, node: gt_ir.ScalarLiteral):
        return str(node.value)

    def visit_FieldRef(self, node: gt_ir.FieldRef):
        raise NotImplementedError()

    def visit_VarRef(self, node: gt_ir.VarRef):
        assert (
            node.name in self.block_info.symbols or node.name in self.param_names
        ), "Unknown variable '{}'".format(node.name)

        idx = ", ".join(str(i) for i in node.index) if node.index else ""
        source = "{name}".format(name=node.name)
        if idx:
            source += "[{idx}]".format(idx=idx)

        return source

    def visit_UnaryOpExpr(self, node: gt_ir.UnaryOpExpr):
        fmt = "({})" if isinstance(node.arg, gt_ir.CompositeExpr) else "{}"
        source = "{op} {expr}".format(
            op=self.OP_TO_PYTHON[node.op], expr=fmt.format(self.visit(node.arg))
        )

        return source

    def visit_BinOpExpr(self, node: gt_ir.BinOpExpr):
        lhs_fmt = "({})" if isinstance(node.lhs, gt_ir.CompositeExpr) else "{}"
        rhs_fmt = "({})" if isinstance(node.rhs, gt_ir.CompositeExpr) else "{}"
        source = "{lhs} {op} {rhs}".format(
            lhs=lhs_fmt.format(self.visit(node.lhs)),
            op=self.OP_TO_PYTHON[node.op],
            rhs=rhs_fmt.format(self.visit(node.rhs)),
        )

        return source

    def visit_NativeFuncCall(self, node: gt_ir.NativeFuncCall):
        call = self.NATIVE_FUNC_TO_PYTHON[node.func]
        args = ",".join(self.visit(arg) for arg in node.args)
        return f"{call}({args})"

    def visit_TernaryOpExpr(self, node: gt_ir.TernaryOpExpr):
        then_fmt = "({})" if isinstance(node.then_expr, gt_ir.CompositeExpr) else "{}"
        else_fmt = "({})" if isinstance(node.else_expr, gt_ir.CompositeExpr) else "{}"
        source = "({then_expr} if {condition} else {else_expr})".format(
            condition=self.visit(node.condition),
            then_expr=then_fmt.format(self.visit(node.then_expr)),
            else_expr=else_fmt.format(self.visit(node.else_expr)),
        )

        return source

    def visit_Assign(self, node: gt_ir.Assign):
        lhs = self.visit(node.target)
        rhs = self.visit(node.value)

        source = "{lhs} = {rhs}".format(lhs=lhs, rhs=rhs)

        # self.var_refs_defined is used in the numpy backend
        if isinstance(node.target, gt_ir.VarRef):
            self.var_refs_defined.add(node.target.name)

        return source
        # if node.target.name in self.state["variables"]:
        #     self.state["init_stmts"].append(source)
        # else:
        #     self.state["body_stmts"].append(source)

    # def visit_Return(self, node: gt_ir.Return):
    #     self.state["body_stmts"].append("return")

    def visit_BlockStmt(self, node: gt_ir.BlockStmt):
        body_sources = []
        for stmt in node.stmts:
            stmt_source = self.visit(stmt)
            if isinstance(stmt_source, list):
                body_sources.extend(stmt_source)
            else:
                body_sources.append(stmt_source)

        return body_sources

    def visit_AxisBound(self, node: gt_ir.AxisBound):
        if node.level == gt_ir.LevelMarker.START:
            level = 0
        elif node.level == gt_ir.LevelMarker.END:
            level = len(self.k_splitters_value) - 1
        else:
            assert False, "Not implemented yet"
            assert isinstance(node.level, gt_ir.VarRef)
            assert len(node.level.index) == 1
            level = self.k_splitters_value.index((node.name, node.index[0]))

        offset = node.offset

        return level, offset

    def visit_AxisInterval(self, node: gt_ir.AxisInterval):
        start_splitter, start_offset = self.visit(node.start)
        end_splitter, end_offset = self.visit(node.end)

        return (start_splitter, start_offset), (end_splitter, end_offset)

    def visit_ApplyBlock(self, node: gt_ir.ApplyBlock):
        interval_definition = self.visit(node.interval)
        self.block_info.interval = interval_definition
        self.block_info.symbols = node.local_symbols
        body_sources = self.visit(node.body)

        return interval_definition, body_sources

    def visit_Stage(self, node: gt_ir.Stage, *, iteration_order):
        # Initialize symbols for the generation of references in this stage
        self.block_info.accessors = {accessor.symbol for accessor in node.accessors}
        self.block_info.iteration_order = iteration_order
        self.block_info.extent = node.compute_extent
<<<<<<< HEAD
        self.block_info.parallel_interval = node.parallel_interval
=======
        self.var_refs_defined.clear()
>>>>>>> a149082a

        # Create regions and computations
        regions = []
        for apply_block in node.apply_blocks:
            regions.append(self.visit(apply_block))

        # Final assembly of the stage source
        self.sources += "# {}:".format(node.name)
        self.sources.extend(self.make_stage_source(iteration_order, regions))

    def visit_StencilImplementation(self, node: gt_ir.StencilImplementation):
        # Splitters declarations
        self.sources.empty_line()
        self.sources.append("# K splitters")
        self.sources.append(
            "{} = [{}]".format(self.splitters_name, ", ".join(self.k_splitters_value))
        )

        # Temporary field declarations
        self.param_names = set(
            info.name for info in node.api_signature if info.name in node.parameters
        )
        self.io_field_names = set(info.name for info in node.api_signature) - self.param_names
        self.temp_field_names = set(node.fields.keys()) - self.io_field_names

        if len(self.temp_field_names) > 0:
            self.sources.empty_line()
            self.sources.append("# Allocation of temporary fields")
            for name in self.temp_field_names:
                field = node.fields[name]
                self.sources.extend(
                    self.make_temporary_field(
                        field.name, field.data_type, node.fields_extents[field.name]
                    )
                )
            self.sources.empty_line()

        # Constants
        # self.constants = {}
        # self.sources.append("# Constants")
        # if len(node.constants) > 0:
        #     for name, decl in node.constants.items():
        #         src_name = self.state["constants"][name] = gt_utils.slugify(
        #             name, valid_symbols="", invalid_marker="_"
        #         )
        #         self.sources.append("{} = {}".format(src_name, decl.init.value))
        #     self.sources.empty_line()

        # Stages
        self.sources.append("# Computations")
        for multi_stage in node.multi_stages:
            for group in multi_stage.groups:
                for stage in group.stages:
                    self.visit(stage, iteration_order=multi_stage.iteration_order)
                    self.sources.append("")<|MERGE_RESOLUTION|>--- conflicted
+++ resolved
@@ -270,11 +270,8 @@
         self.block_info.accessors = {accessor.symbol for accessor in node.accessors}
         self.block_info.iteration_order = iteration_order
         self.block_info.extent = node.compute_extent
-<<<<<<< HEAD
         self.block_info.parallel_interval = node.parallel_interval
-=======
         self.var_refs_defined.clear()
->>>>>>> a149082a
 
         # Create regions and computations
         regions = []
