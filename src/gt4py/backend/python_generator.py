--- conflicted
+++ resolved
@@ -122,13 +122,8 @@
             for d, size in enumerate(boundary.frame_size)
             if d < len(axes)
         )
-<<<<<<< HEAD
-        for i in range(len(extent) - len(axes)):
-            shape += ", 1"
-=======
         if len(axes) < len(extent):
             shape += ", 1" * (len(extent) - len(axes))
->>>>>>> ac1dd215
         source_lines.append(
             "{name} = {np_prefix}.empty(({shape}), dtype={np_prefix}.{dtype})".format(
                 name=name, np_prefix=self.numpy_prefix, shape=shape, dtype=data_type.dtype.name
