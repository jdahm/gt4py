# -*- coding: utf-8 -*-
#
# GT4Py - GridTools4Py - GridTools for Python
#
# Copyright (c) 2014-2021, ETH Zurich
# All rights reserved.
#
# This file is part the GT4Py project and the GridTools framework.
# GT4Py is free software: you can redistribute it and/or modify it under
# the terms of the GNU General Public License as published by the
# Free Software Foundation, either version 3 of the License, or any later
# version. See the LICENSE.txt file at the top-level directory of this
# distribution for a copy of the license or check <https://www.gnu.org/licenses/>.
#
# SPDX-License-Identifier: GPL-3.0-or-later

from typing import TYPE_CHECKING, Any, Dict, Optional, Tuple, Type

import gtc.utils as gtc_utils
from eve import codegen
from eve.codegen import MakoTemplate as as_mako
from gt4py import backend as gt_backend
from gt4py import gt_src_manager
from gt4py.backend import BaseGTBackend, CLIBackendMixin
from gt4py.backend.gt_backends import (
    GTCUDAPyModuleGenerator,
    cuda_is_compatible_layout,
    cuda_is_compatible_type,
    cuda_layout,
    gtcpu_is_compatible_type,
    make_mc_layout_map,
    make_x86_layout_map,
    mc_is_compatible_layout,
    x86_is_compatible_layout,
)
from gt4py.backend.gtc_backend.defir_to_gtir import DefIRToGTIR
from gtc import gtir_to_oir
from gtc.common import DataType
from gtc.gtcpp import gtcpp, gtcpp_codegen, oir_to_gtcpp
from gtc.passes.gtir_dtype_resolver import resolve_dtype
from gtc.passes.gtir_prune_unused_parameters import prune_unused_parameters
from gtc.passes.gtir_upcaster import upcast
from gtc.passes.oir_optimizations.horizontal_execution_merging import GreedyMerging
from gtc.passes.oir_optimizations.temporaries import TemporariesToScalars


if TYPE_CHECKING:
    from gt4py.stencil_object import StencilObject


class GTCGTExtGenerator:
    def __init__(self, class_name, module_name, gt_backend_t, options):
        self.class_name = class_name
        self.module_name = module_name
        self.gt_backend_t = gt_backend_t
        self.options = options

    def __call__(self, definition_ir) -> Dict[str, Dict[str, str]]:
        gtir = DefIRToGTIR.apply(definition_ir)
        gtir_without_unused_params = prune_unused_parameters(gtir)
        dtype_deduced = resolve_dtype(gtir_without_unused_params)
        upcasted = upcast(dtype_deduced)
        oir = gtir_to_oir.GTIRToOIR().visit(upcasted)
        oir = self._optimize_oir(oir)
        gtcpp = oir_to_gtcpp.OIRToGTCpp().visit(oir)
        implementation = gtcpp_codegen.GTCppCodegen.apply(gtcpp, gt_backend_t=self.gt_backend_t)
        bindings = GTCppBindingsCodegen.apply(
            gtcpp, module_name=self.module_name, gt_backend_t=self.gt_backend_t
        )
        bindings_ext = ".cu" if self.gt_backend_t == "gpu" else ".cpp"
        return {
            "computation": {"computation.hpp": implementation},
            "bindings": {"bindings" + bindings_ext: bindings},
        }

    def _optimize_oir(self, oir):
        oir = GreedyMerging().visit(oir)
        oir = TemporariesToScalars().visit(oir)
        return oir


class GTCppBindingsCodegen(codegen.TemplatedGenerator):
    def __init__(self):
        self._unique_index: int = 0

    def unique_index(self) -> int:
        self._unique_index += 1
        return self._unique_index

    def visit_DataType(self, dtype: DataType, **kwargs):
        if dtype == DataType.INT64:
            return "long long"
        elif dtype == DataType.FLOAT64:
            return "double"
        elif dtype == DataType.FLOAT32:
            return "float"
        elif dtype == DataType.BOOL:
            return "bool"
        else:
            raise AssertionError(f"Invalid DataType value: {dtype}")

    def visit_FieldDecl(self, node: gtcpp.FieldDecl, **kwargs):
        assert "gt_backend_t" in kwargs
        if "external_arg" in kwargs:
            if kwargs["external_arg"]:
                return "py::buffer {name}, std::array<gt::uint_t,{ndim}> {name}_origin".format(
                    name=node.name,
                    ndim=node.dimensions.count(True),
                )
            else:
                num_dims = node.dimensions.count(True)
                sid_def = """gt::as_{sid_type}<{dtype}, {num_dims},
                    std::integral_constant<int, {unique_index}>>({name})""".format(
                    sid_type="cuda_sid" if kwargs["gt_backend_t"] == "gpu" else "sid",
                    name=node.name,
                    dtype=self.visit(node.dtype),
                    unique_index=self.unique_index(),
                    num_dims=num_dims,
                )
                if num_dims != 3:
                    gt_dims = [
                        f"gt::stencil::dim::{dim}"
<<<<<<< HEAD
                        for dim in gtc_utils.mask_to_dims(node.dimensions)
=======
                        for dim in gtc_utils.dimension_flags_to_names(node.dimensions)
>>>>>>> faa56279
                    ]
                    sid_def = "gt::sid::rename_numbered_dimensions<{gt_dims}>({sid_def})".format(
                        gt_dims=", ".join(gt_dims), sid_def=sid_def
                    )
                return "gt::sid::shift_sid_origin({sid_def}, {name}_origin)".format(
                    sid_def=sid_def,
                    name=node.name,
                )

    def visit_GlobalParamDecl(self, node: gtcpp.GlobalParamDecl, **kwargs):
        if "external_arg" in kwargs:
            if kwargs["external_arg"]:
                return "{dtype} {name}".format(name=node.name, dtype=self.visit(node.dtype))
            else:
                return "gridtools::stencil::make_global_parameter({name})".format(name=node.name)

    def visit_Program(self, node: gtcpp.Program, **kwargs):
        assert "module_name" in kwargs
        entry_params = self.visit(node.parameters, external_arg=True, **kwargs)
        sid_params = self.visit(node.parameters, external_arg=False, **kwargs)
        return self.generic_visit(
            node,
            entry_params=entry_params,
            sid_params=sid_params,
            **kwargs,
        )

    Program = as_mako(
        """
        #include <chrono>
        #include <pybind11/pybind11.h>
        #include <pybind11/stl.h>
        #include <gridtools/storage/adapter/python_sid_adapter.hpp>
        #include <gridtools/stencil/global_parameter.hpp>
        #include <gridtools/sid/sid_shift_origin.hpp>
        #include <gridtools/sid/rename_dimensions.hpp>
        #include "computation.hpp"
        namespace gt = gridtools;
        namespace py = ::pybind11;
        %if len(entry_params) > 0:
        PYBIND11_MODULE(${module_name}, m) {
            m.def("run_computation", [](std::array<gt::uint_t, 3> domain,
            ${','.join(entry_params)},
            py::object exec_info){
                if (!exec_info.is(py::none()))
                {
                    auto exec_info_dict = exec_info.cast<py::dict>();
                    exec_info_dict["run_cpp_start_time"] = static_cast<double>(
                        std::chrono::duration_cast<std::chrono::nanoseconds>(
                            std::chrono::high_resolution_clock::now().time_since_epoch()).count())/1e9;
                }

                ${name}(domain)(${','.join(sid_params)});

                if (!exec_info.is(py::none()))
                {
                    auto exec_info_dict = exec_info.cast<py::dict>();
                    exec_info_dict["run_cpp_end_time"] = static_cast<double>(
                        std::chrono::duration_cast<std::chrono::nanoseconds>(
                            std::chrono::high_resolution_clock::now().time_since_epoch()).count()/1e9);
                }

            }, "Runs the given computation");}
        %endif
        """
    )

    @classmethod
    def apply(cls, root, *, module_name="stencil", **kwargs) -> str:
        generated_code = cls().visit(root, module_name=module_name, **kwargs)
        formatted_code = codegen.format_source("cpp", generated_code, style="LLVM")
        return formatted_code


class GTCGTBaseBackend(BaseGTBackend, CLIBackendMixin):
    options = BaseGTBackend.GT_BACKEND_OPTS
    PYEXT_GENERATOR_CLASS = GTCGTExtGenerator  # type: ignore

    def _generate_extension(self, uses_cuda: bool) -> Tuple[str, str]:
        return self.make_extension(gt_version=2, ir=self.builder.definition_ir, uses_cuda=uses_cuda)

    def generate(self) -> Type["StencilObject"]:
        self.check_options(self.builder.options)

        # Generate the Python binary extension (checking if GridTools sources are installed)
        if not gt_src_manager.has_gt_sources(2) and not gt_src_manager.install_gt_sources(2):
            raise RuntimeError("Missing GridTools sources.")

        pyext_module_name: Optional[str]
        pyext_file_path: Optional[str]

        # TODO(havogt) add bypass if computation has no effect
        pyext_module_name, pyext_file_path = self.generate_extension()

        # Generate and return the Python wrapper class
        return self.make_module(
            pyext_module_name=pyext_module_name,
            pyext_file_path=pyext_file_path,
        )


@gt_backend.register
class GTCGTCpuIfirstBackend(GTCGTBaseBackend):
    """GridTools python backend using gtc."""

    name = "gtc:gt:cpu_ifirst"
    GT_BACKEND_T = "cpu_ifirst"
    languages = {"computation": "c++", "bindings": ["python"]}
    storage_info = {
        "alignment": 8,
        "device": "cpu",
        "layout_map": make_mc_layout_map,
        "is_compatible_layout": mc_is_compatible_layout,
        "is_compatible_type": gtcpu_is_compatible_type,
    }

    def generate_extension(self, **kwargs: Any) -> Tuple[str, str]:
        return super()._generate_extension(uses_cuda=False)


@gt_backend.register
class GTCGTCpuKfirstBackend(GTCGTBaseBackend):
    """GridTools python backend using gtc."""

    name = "gtc:gt:cpu_kfirst"
    GT_BACKEND_T = "cpu_kfirst"
    languages = {"computation": "c++", "bindings": ["python"]}
    storage_info = {
        "alignment": 1,
        "device": "cpu",
        "layout_map": make_x86_layout_map,
        "is_compatible_layout": x86_is_compatible_layout,
        "is_compatible_type": gtcpu_is_compatible_type,
    }

    def generate_extension(self, **kwargs: Any) -> Tuple[str, str]:
        return super()._generate_extension(uses_cuda=False)


@gt_backend.register
class GTCGTGpuBackend(GTCGTBaseBackend):
    """GridTools python backend using gtc."""

    MODULE_GENERATOR_CLASS = GTCUDAPyModuleGenerator
    name = "gtc:gt:gpu"
    GT_BACKEND_T = "gpu"
    languages = {"computation": "cuda", "bindings": ["python"]}
    storage_info = {
        "alignment": 32,
        "device": "gpu",
        "layout_map": cuda_layout,
        "is_compatible_layout": cuda_is_compatible_layout,
        "is_compatible_type": cuda_is_compatible_type,
    }

    def generate_extension(self, **kwargs: Any) -> Tuple[str, str]:
        return super()._generate_extension(uses_cuda=True)<|MERGE_RESOLUTION|>--- conflicted
+++ resolved
@@ -120,11 +120,7 @@
                 if num_dims != 3:
                     gt_dims = [
                         f"gt::stencil::dim::{dim}"
-<<<<<<< HEAD
-                        for dim in gtc_utils.mask_to_dims(node.dimensions)
-=======
                         for dim in gtc_utils.dimension_flags_to_names(node.dimensions)
->>>>>>> faa56279
                     ]
                     sid_def = "gt::sid::rename_numbered_dimensions<{gt_dims}>({sid_def})".format(
                         gt_dims=", ".join(gt_dims), sid_def=sid_def
