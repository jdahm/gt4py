--- conflicted
+++ resolved
@@ -944,6 +944,7 @@
     def _eval_index(self, node: ast.Subscript) -> Optional[List[int]]:
         invalid_target = GTScriptSyntaxError(message="Invalid target in assignment.", loc=node)
 
+        # Python 3.9 skips wrapping the ast.Tuple in an ast.Index
         tuple_or_constant = node.slice.value if isinstance(node.slice, ast.Index) else node.slice
 
         # Python 3.8 still uses slice=ExtSlice
@@ -985,12 +986,7 @@
                 result.data_index = index
             else:
                 raise GTScriptSyntaxError(
-<<<<<<< HEAD
                     "Unrecognized subscript expression", loc=gt_ir.Location.from_ast_node(node)
-=======
-                    f"Incorrect offset {index} to field '{result.name}' "
-                    f"with dimensions {axes_str}"
->>>>>>> faa56279
                 )
 
         return result
@@ -1346,13 +1342,7 @@
                         raise invalid_target
                     self.local_symbols.add(name_node.id)
                 else:
-<<<<<<< HEAD
                     raise invalid_target
-=======
-                    raise GTScriptSyntaxError(
-                        message="Invalid target in assign", loc=gt_ir.Location.from_ast_node(node)
-                    )
->>>>>>> faa56279
 
 
 class GTScriptParser(ast.NodeVisitor):
