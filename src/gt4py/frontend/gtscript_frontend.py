# -*- coding: utf-8 -*-
#
# GT4Py - GridTools4Py - GridTools for Python
#
# Copyright (c) 2014-2021, ETH Zurich
# All rights reserved.
#
# This file is part the GT4Py project and the GridTools framework.
# GT4Py is free software: you can redistribute it and/or modify it under
# the terms of the GNU General Public License as published by the
# Free Software Foundation, either version 3 of the License, or any later
# version. See the LICENSE.txt file at the top-level directory of this
# distribution for a copy of the license or check <https://www.gnu.org/licenses/>.
#
# SPDX-License-Identifier: GPL-3.0-or-later

import ast
import copy
import enum
import inspect
import itertools
import numbers
import textwrap
import types
from typing import Any, Dict, List, Optional, Tuple, Union

import numpy as np

from gt4py import definitions as gt_definitions
from gt4py import frontend as gt_frontend
from gt4py import gtscript
from gt4py import ir as gt_ir
from gt4py import utils as gt_utils
from gt4py.utils import NOTHING
from gt4py.utils import meta as gt_meta


class GTScriptSyntaxError(gt_definitions.GTSyntaxError):
    def __init__(self, message, *, loc=None):
        super().__init__(message, frontend=GTScriptFrontend.name)
        self.loc = loc


class GTScriptSymbolError(GTScriptSyntaxError):
    def __init__(self, name, message=None, *, loc=None):
        if message is None:
            if loc is None:
                message = "Unknown symbol '{name}' symbol".format(name=name)
            else:
                message = (
                    "Unknown symbol '{name}' symbol in '{scope}' (line: {line}, col: {col})".format(
                        name=name, scope=loc.scope, line=loc.line, col=loc.column
                    )
                )
        super().__init__(message, loc=loc)
        self.name = name


class GTScriptDefinitionError(GTScriptSyntaxError):
    def __init__(self, name, value, message=None, *, loc=None):
        if message is None:
            if loc is None:
                message = "Invalid definition for '{name}' symbol".format(name=name)
            else:
                message = "Invalid definition for '{name}' symbol in '{scope}' (line: {line}, col: {col})".format(
                    name=name, scope=loc.scope, line=loc.line, col=loc.column
                )
        super().__init__(message, loc=loc)
        self.name = name
        self.value = value


class GTScriptValueError(GTScriptDefinitionError):
    def __init__(self, name, value, message=None, *, loc=None):
        if message is None:
            if loc is None:
                message = "Invalid value for '{name}' symbol ".format(name=name)
            else:
                message = (
                    "Invalid value for '{name}' in '{scope}' (line: {line}, col: {col})".format(
                        name=name, scope=loc.scope, line=loc.line, col=loc.column
                    )
                )
        super().__init__(name, value, message, loc=loc)


# class GTScriptConstValueError(GTScriptValueError):
#     def __init__(self, name, value, message=None, *, loc=None):
#         if message is None:
#             if loc is None:
#                 message = "Non-constant definition of constant '{name}' symbol ".format(name=name)
#             else:
#                 message = "Non-constant definition of constant '{name}' in '{scope}' (line: {line}, col: {col})".format(
#                     name=name, scope=loc.scope, line=loc.line, col=loc.column
#                 )
#         super().__init__(name, value, message, loc=loc)
#
#
class GTScriptDataTypeError(GTScriptSyntaxError):
    def __init__(self, name, data_type, message=None, *, loc=None):
        if message is None:
            if loc is None:
                message = "Invalid data type for '{name}' numeric symbol ".format(name=name)
            else:
                message = "Invalid data type for '{name}' numeric symbol in '{scope}' (line: {line}, col: {col})".format(
                    name=name, scope=loc.scope, line=loc.line, col=loc.column
                )
        super().__init__(message, loc=loc)
        self.name = name
        self.data_type = data_type


class GTScriptAssertionError(gt_definitions.GTSpecificationError):
    def __init__(self, source, *, loc=None):
        if loc:
            message = f"Assertion failed at line {loc.line}, col {loc.column}:\n{source}"
        else:
            message = f"Assertion failed.\n{source}"
        super().__init__(message)
        self.loc = loc


class AssertionChecker(ast.NodeTransformer):
    """Check assertions and remove from the AST for further parsing."""

    @classmethod
    def apply(cls, func_node: ast.FunctionDef, context: Dict[str, Any], source: str):
        checker = cls(context, source)
        checker.visit(func_node)

    def __init__(self, context: Dict[str, Any], source: str):
        self.context = context
        self.source = source

    def _process_assertion(self, expr_node: ast.Expr) -> None:
        condition_value = gt_utils.meta.ast_eval(expr_node, self.context, default=NOTHING)
        if condition_value is not NOTHING:
            if not condition_value:
                source_lines = textwrap.dedent(self.source).split("\n")
                loc = gt_ir.Location.from_ast_node(expr_node)
                raise GTScriptAssertionError(source_lines[loc.line - 1], loc=loc)
        else:
            raise GTScriptSyntaxError(
                "Evaluation of compile_assert condition failed at the preprocessing step."
            )
        return None

    def _process_call(self, node: ast.Call) -> Optional[ast.Call]:
        name = gt_meta.get_qualified_name_from_node(node.func)
        if name != "compile_assert":
            return node
        else:
            if len(node.args) != 1:
                raise GTScriptSyntaxError(
                    "Invalid assertion. Correct syntax: compile_assert(condition)"
                )
            return self._process_assertion(node.args[0])

    def visit_Expr(self, node: ast.Expr) -> Optional[ast.AST]:
        if isinstance(node.value, ast.Call):
            ret = self._process_call(node.value)
            return ast.Expr(value=ret) if ret else None
        else:
            return node


class AxisIntervalParser(gt_meta.ASTPass):
    """Parse Python AST interval syntax in the form of a Slice.
    Corner cases: `ast.Ellipsis` refers to the entire interval, and
    if an `ast.Subscript` is passed, this parses its slice attribute.
    """

    @classmethod
    def apply(
        cls,
        node: Union[ast.Ellipsis, ast.Slice, ast.Subscript, ast.Constant],
        axis_name: str,
        loc: Optional[gt_ir.Location] = None,
    ) -> gt_ir.AxisInterval:
        parser = cls(axis_name, loc)

        if isinstance(node, ast.Ellipsis):
            interval = gt_ir.AxisInterval.full_interval()
            interval.loc = loc
            return interval

        if isinstance(node, ast.Slice):
            slice_node = node
        elif isinstance(node, ast.Subscript):
            slice_node = (
                cls.slice_from_value(node)
                if isinstance(node.slice, (ast.Index, ast.Constant))
                else node.slice
            )
        else:
            slice_node = cls.slice_from_value(node)

        if slice_node.lower is None:
            slice_node.lower = ast.Constant(value=None)

        if (
            isinstance(slice_node.lower, ast.Constant)
            and slice_node.lower.value is None
            and axis_name == gt_ir.Domain.LatLonGrid().sequential_axis.name
        ):
            raise parser.interval_error

        lower = parser.visit(slice_node.lower)

        if slice_node.upper is None:
            slice_node.upper = ast.Constant(value=None)
        upper = parser.visit(slice_node.upper)

        start = parser._make_axis_bound(lower, gt_ir.LevelMarker.START)
        end = parser._make_axis_bound(upper, gt_ir.LevelMarker.END)

        return gt_ir.AxisInterval(start=start, end=end, loc=loc)

    def __init__(
        self,
        axis_name: str,
        loc: Optional[gt_ir.Location] = None,
    ):
        self.axis_name = axis_name
        self.loc = loc

        error_msg = "Invalid interval range specification"

        if self.loc is not None:
            error_msg = f"{error_msg} at line {loc.line} (column: {loc.column})"

        self.interval_error = GTScriptSyntaxError(error_msg)

    @staticmethod
    def slice_from_value(node: ast.Expr) -> ast.Slice:
        """Creates an ast.Slice node from a general ast.Expr node."""
        slice_node = ast.Slice(
            lower=node, upper=ast.BinOp(left=node, op=ast.Add(), right=ast.Constant(value=1))
        )
        slice_node = ast.copy_location(slice_node, node)
        return slice_node

<<<<<<< HEAD
    def _make_axis_bound(
        self,
        value: Union[int, None, gtscript._AxisOffset, gt_ir.AxisBound, gt_ir.VarRef],
        endpt: gt_ir.LevelMarker,
    ) -> gt_ir.AxisBound:
        if isinstance(value, gt_ir.AxisBound):
            return value
        else:
            if isinstance(value, int):
                level = gt_ir.LevelMarker.END if value < 0 else gt_ir.LevelMarker.START
                offset = value
            elif isinstance(value, gt_ir.VarRef):
                level = value
                offset = 0
            elif isinstance(value, gtscript._AxisOffset):
                level = gt_ir.LevelMarker.START if value.index >= 0 else gt_ir.LevelMarker.END
                offset = value.index + value.offset
            elif value is None:
                LARGE_NUM = 10000
                seq_name = gt_ir.Domain.LatLonGrid().sequential_axis.name
                level = endpt
                if self.axis_name == seq_name:
                    offset = 0
                else:
                    offset = -LARGE_NUM if level == gt_ir.LevelMarker.START else LARGE_NUM
=======
    @staticmethod
    def make_axis_bound(offset: int, loc: gt_ir.Location = None) -> gt_ir.AxisBound:
        return gt_ir.AxisBound(
            level=gt_ir.LevelMarker.START if offset >= 0 else gt_ir.LevelMarker.END,
            offset=offset,
            loc=loc,
        )

    def visit_Name(self, node: ast.Name) -> gt_ir.AxisBound:
        symbol = node.id
        if symbol in self.context:
            value = self.context[symbol]
            if isinstance(value, gtscript.AxisIndex):
                if value.axis != self.axis_name:
                    raise self.interval_error
                offset = value.offset
            elif isinstance(value, int):
                offset = value
            else:
                raise self.interval_error
            return self.make_axis_bound(offset, self.loc)
        else:
            return gt_ir.AxisBound(level=gt_ir.VarRef(name=symbol), loc=self.loc)

    def visit_Constant(self, node: ast.Constant) -> gt_ir.AxisBound:
        if node.value is not None:
            if isinstance(node.value, gtscript.AxisIndex):
                if node.value.axis != self.axis_name:
                    raise self.interval_error
                offset = node.value.offset
            elif isinstance(node.value, int):
                offset = node.value
>>>>>>> 1a3f5238
            else:
                raise self.interval_error

            return gt_ir.AxisBound(level=level, offset=offset, loc=self.loc)

    def visit_Name(self, node: ast.Name) -> gt_ir.VarRef:
        return gt_ir.VarRef(name=node.id)

    def visit_Constant(self, node: ast.Constant) -> Union[int, gtscript._AxisOffset, None]:
        if isinstance(node.value, gtscript._AxisOffset):
            return node.value
        elif isinstance(node.value, numbers.Number):
            return int(node.value)
        elif node.value is None:
            return None
        else:
            raise GTScriptSyntaxError(
                f"Unexpected type found {type(node.value)}. Expected one of: int, AxisOffset, string (var ref), or None.",
                loc=self.loc,
            )

    def visit_BinOp(self, node: ast.BinOp) -> Union[gtscript._AxisOffset, gt_ir.AxisBound, int]:
        left = self.visit(node.left)
        right = self.visit(node.right)

        if isinstance(node.op, ast.Add):
            bin_op = lambda x, y: x + y
            u_op = lambda x: x
        elif isinstance(node.op, ast.Sub):
            bin_op = lambda x, y: x - y
            u_op = lambda x: -x
        elif isinstance(node.op, ast.Mult):
            if left.level != right.level or not isinstance(left.level, gt_ir.LevelMarker):
                raise self.interval_error
            bin_op = lambda x, y: x * y
            u_op = None
        else:
            raise GTScriptSyntaxError("Unexpected binary operator found in interval expression")

        incompatible_types_error = GTScriptSyntaxError(
            "Incompatible types found in interval expression"
        )

        if isinstance(left, gtscript._AxisOffset):
            if not isinstance(right, numbers.Number):
                raise incompatible_types_error
            return gtscript._AxisOffset(
                axis=left.axis, index=left.index, offset=bin_op(left.offset, right)
            )
        elif isinstance(left, gt_ir.VarRef):
            if not isinstance(right, numbers.Number):
                raise incompatible_types_error
            return gt_ir.AxisBound(level=left, offset=u_op(right), loc=self.loc)
        elif isinstance(left, gt_ir.AxisBound):
            if not isinstance(right, numbers.Number):
                raise incompatible_types_error
            return gt_ir.AxisBound(
                level=left.level, offset=bin_op(left.offset, right), loc=self.loc
            )
        elif isinstance(left, numbers.Number) and isinstance(right, numbers.Number):
            return bin_op(left, right)

    def visit_UnaryOp(self, node: ast.UnaryOp) -> gt_ir.AxisBound:
        if isinstance(node.op, ast.USub):
            op = lambda x: -x
        else:
            raise self.interval_error

        value = self.visit(node.operand)
        if isinstance(value, numbers.Number):
            return op(value)
        else:
            raise self.interval_error

    def visit_Subscript(self, node: ast.Subscript) -> gt_ir.AxisBound:
        if node.value.id != self.axis_name:
            raise self.interval_error

        if not isinstance(node.slice, ast.Index):
            raise self.interval_error

        return gtscript._AxisOffset(
            axis=self.axis_name, index=self.visit(node.slice.value), offset=0
        )


parse_interval_node = AxisIntervalParser.apply


class ValueInliner(ast.NodeTransformer):
    @classmethod
    def apply(cls, func_node: ast.FunctionDef, context: dict):
        inliner = cls(context)
        inliner(func_node)

    def __init__(self, context):
        self.context = context
        self.prefix = ""

    def __call__(self, func_node: ast.FunctionDef):
        self.visit(func_node)

    def _replace_node(self, name_or_attr_node):
        new_node = name_or_attr_node
        qualified_name = gt_meta.get_qualified_name_from_node(name_or_attr_node)
        if qualified_name in self.context:
            value = self.context[qualified_name]
            if value is None or isinstance(value, (bool, numbers.Number, gtscript.AxisIndex)):
                new_node = ast.Constant(value=value)
            elif hasattr(value, "_gtscript_"):
                pass
            else:
                assert False
        return new_node

    def visit_ImportFrom(self, node: ast.ImportFrom):
        return node

    def visit_Attribute(self, node: ast.Attribute):
        return self._replace_node(node)

    def visit_Name(self, node: ast.Name):
        return self._replace_node(node)

    def visit_FunctionDef(self, node: ast.FunctionDef):
        node.body = [self.visit(n) for n in node.body]
        return node


class ReturnReplacer(gt_utils.meta.ASTTransformPass):
    @classmethod
    def apply(cls, ast_object: ast.AST, target_node: ast.AST) -> None:
        """Ensure that there is only a single return statement (can still return a tuple)."""
        ret_count = sum(isinstance(node, ast.Return) for node in ast.walk(ast_object))
        if ret_count != 1:
            raise GTScriptSyntaxError("GTScript Functions should have a single return statement")
        cls().visit(ast_object, target_node=target_node)

    @staticmethod
    def _get_num_values(node: ast.AST) -> int:
        return len(node.elts) if isinstance(node, ast.Tuple) else 1

    def visit_Return(self, node: ast.Return, *, target_node: ast.AST) -> ast.Assign:
        rhs_length = self._get_num_values(node.value)
        lhs_length = self._get_num_values(target_node)

        if lhs_length == rhs_length:
            return ast.Assign(
                targets=[target_node],
                value=node.value,
                lineno=node.lineno,
                col_offset=node.col_offset,
            )
        else:
            raise GTScriptSyntaxError(
                "Number of returns values does not match arguments on left side"
            )


class CallInliner(ast.NodeTransformer):
    """Inlines calls to gtscript.function calls.

    Calls to NativeFunctions (intrinsic math functions) are kept in the IR and
    dealt with in the IRMaker.
    """

    @classmethod
    def apply(cls, func_node: ast.FunctionDef, context: dict):
        inliner = cls(context)
        inliner(func_node)
        return inliner.all_skip_names

    def __init__(self, context: dict):
        self.context = context
        self.current_block = None
        self.all_skip_names = set(gtscript.builtins) | {"gt4py", "gtscript"}

    def __call__(self, func_node: ast.FunctionDef):
        self.visit(func_node)

    def visit(self, node, **kwargs):
        """Visit a node."""
        method = "visit_" + node.__class__.__name__
        visitor = getattr(self, method, self.generic_visit)
        return visitor(node, **kwargs)

    def _process_stmts(self, stmts):
        new_stmts = []
        outer_block = self.current_block
        self.current_block = new_stmts
        for s in stmts:
            if not isinstance(s, (ast.Import, ast.ImportFrom)):
                if self.visit(s):
                    new_stmts.append(s)
        self.current_block = outer_block

        return new_stmts

    def visit_FunctionDef(self, node: ast.FunctionDef):
        node.body = self._process_stmts(node.body)
        return node

    def visit_With(self, node: ast.With):
        node.body = self._process_stmts(node.body)
        return node

    def visit_If(self, node: ast.If):
        node.body = self._process_stmts(node.body)
        if node.orelse:
            node.orelse = self._process_stmts(node.orelse)
        return node

    def visit_Assert(self, node: ast.Assert):
        """Assertions are removed in the AssertionChecker later."""
        return node

    def visit_Assign(self, node: ast.Assign):
        if (
            isinstance(node.value, ast.Call)
            and gt_meta.get_qualified_name_from_node(node.value.func) not in gtscript.MATH_BUILTINS
        ):
            assert len(node.targets) == 1
            self.visit(node.value, target_node=node.targets[0])
            # This node can be now removed since the trivial assignment has been already done
            # in the Call visitor
            return None
        else:
            return self.generic_visit(node)

    def visit_Call(self, node: ast.Call, *, target_node=None):
        call_name = gt_meta.get_qualified_name_from_node(node.func)

        if call_name in gtscript.IGNORE_WHEN_INLINING:
            # Not a function to inline. Visit arguments and return as-is.
            node.args = [self.visit(arg) for arg in node.args]
            return node
        elif any(
            isinstance(arg, ast.Call) and arg.func.id not in gtscript.MATH_BUILTINS
            for arg in node.args
        ):
            raise GTScriptSyntaxError(
                "Function calls are not supported in arguments to function calls",
                loc=gt_ir.Location.from_ast_node(node),
            )
        elif call_name not in self.context or not hasattr(self.context[call_name], "_gtscript_"):
            raise GTScriptSyntaxError("Unknown call", loc=gt_ir.Location.from_ast_node(node))

        # Recursively inline any possible nested subroutine call
        call_info = self.context[call_name]._gtscript_
        call_ast = copy.deepcopy(call_info["ast"])
        CallInliner.apply(call_ast, call_info["local_context"])

        # Extract call arguments
        call_signature = call_info["api_signature"]
        arg_infos = {arg.name: arg.default for arg in call_signature}
        try:
            assert len(node.args) <= len(call_signature)
            call_args = {}
            for i, arg_value in enumerate(node.args):
                assert not call_signature[i].is_keyword
                call_args[call_signature[i].name] = arg_value
            for kwarg in node.keywords:
                assert kwarg.arg in arg_infos
                call_args[kwarg.arg] = kwarg.value

            # Add default values for missing args when possible
            for name in arg_infos:
                if name not in call_args:
                    assert arg_infos[name] != gt_ir.Empty
                    call_args[name] = ast.Constant(value=arg_infos[name])
        except Exception:
            raise GTScriptSyntaxError(
                message="Invalid call signature", loc=gt_ir.Location.from_ast_node(node)
            )

        # Rename local names in subroutine to avoid conflicts with caller context names
        try:
            assign_targets = gt_meta.collect_assign_targets(call_ast, allow_multiple_targets=False)
        except RuntimeError as e:
            raise GTScriptSyntaxError(
                message="Assignment to more than one target is not supported."
            ) from e

        assigned_symbols = set()
        for target in assign_targets:
            if not isinstance(target, ast.Name):
                raise GTScriptSyntaxError(message="Unsupported assignment target.", loc=target)

            assigned_symbols.add(target.id)

        name_mapping = {
            name: value.id
            for name, value in call_args.items()
            if isinstance(value, ast.Name) and name not in assigned_symbols
        }

        call_id = gt_utils.shashed_id(call_name)[:3]
        call_id_suffix = f"{call_id}_{node.lineno}_{node.col_offset}"
        template_fmt = "{name}__" + call_id_suffix

        gt_meta.map_symbol_names(
            call_ast, name_mapping, template_fmt=template_fmt, skip_names=self.all_skip_names
        )

        # Replace returns by assignments in subroutine
        if target_node is None:
            target_node = ast.Name(
                ctx=ast.Store(),
                lineno=node.lineno,
                col_offset=node.col_offset,
                id=template_fmt.format(name="RETURN_VALUE"),
            )

        assert isinstance(target_node, (ast.Name, ast.Tuple)) and isinstance(
            target_node.ctx, ast.Store
        )

        ReturnReplacer.apply(call_ast, target_node)

        # Add subroutine sources prepending the required arg assignments
        inlined_stmts = []
        for arg_name, arg_value in call_args.items():
            if arg_name not in name_mapping:
                inlined_stmts.append(
                    ast.Assign(
                        lineno=node.lineno,
                        col_offset=node.col_offset,
                        targets=[
                            ast.Name(
                                ctx=ast.Store(),
                                lineno=node.lineno,
                                col_offset=node.col_offset,
                                id=template_fmt.format(name=arg_name),
                            )
                        ],
                        value=arg_value,
                    )
                )

        # Add inlined statements to the current block and return name node with the result
        inlined_stmts.extend(call_ast.body)
        self.current_block.extend(inlined_stmts)
        if isinstance(target_node, ast.Name):
            result_node = ast.Name(
                ctx=ast.Load(),
                lineno=target_node.lineno,
                col_offset=target_node.col_offset,
                id=target_node.id,
            )
        else:
            result_node = ast.Tuple(
                ctx=ast.Load(),
                lineno=target_node.lineno,
                col_offset=target_node.col_offset,
                elts=target_node.elts,
            )

        return result_node

    def visit_Expr(self, node: ast.Expr):
        """Ignore pure string statements in callee."""
        if not isinstance(node.value, (ast.Constant, ast.Str)):
            return super().visit(node.value)


class CompiledIfInliner(ast.NodeTransformer):
    @classmethod
    def apply(cls, ast_object, context):
        preprocessor = cls(context)
        preprocessor(ast_object)

    def __init__(self, context):
        self.context = context

    def __call__(self, ast_object):
        self.visit(ast_object)

    def visit_If(self, node: ast.If):
        # Compile-time evaluation of "if" conditions
        node = self.generic_visit(node)
        if (
            isinstance(node.test, ast.Call)
            and isinstance(node.test.func, ast.Name)
            and node.test.func.id == "__INLINED"
            and len(node.test.args) == 1
        ):
            eval_node = node.test.args[0]
            condition_value = gt_utils.meta.ast_eval(eval_node, self.context, default=NOTHING)
            if condition_value is not NOTHING:
                node = node.body if condition_value else node.orelse
            else:
                raise GTScriptSyntaxError(
                    "Evaluation of compile-time 'IF' condition failed at the preprocessing step"
                )

        return node if node else None


#
# class Cleaner(gt_ir.IRNodeVisitor):
#     @classmethod
#     def apply(cls, ast_object):
#         cleaner = cls()
#         cleaner(ast_object)
#
#     def __init__(self):
#         self.defines = {}
#         self.writes = {}
#         self.reads = {}
#         self.aliases = {}
#
#     def __call__(self, ast_object):
#         self.visit(ast_object)
#
#     def visit_FieldRef(self, node: gt_ir.FieldRef):
#         assert node.name in self.defines
#         self.reads[node.name] = self.reads.get(node.name, 0) + 1
#
#     def visit_FieldDecl(self, node: gt_ir.FieldDecl):
#         assert node.is_api is False
#         self.defines[node.name] = "temp"
#
#     def visit_Assign(self, node: gt_ir.Assign):
#         if isinstance(node.target, gt_ir.FieldRef):
#             for alias in self.aliases.get(node.target.name, set()):
#                 self.aliases[alias] -= {node.target.name}
#                 self.aliases[node.target.name] = set()
#
#             if isinstance(node.value, gt_ir.FieldRef):
#                 if node.target.name not in itertools.chain(self.writes.keys(), self.reads.keys()):
#                     aliases = set(self.aliases.setdefault(node.value.name, set()))
#                     self.aliases.setdefault(node.target.name, set())
#                     self.aliases[node.target.name] |= aliases | {node.value.name}
#                     for alias in self.aliases[node.target.name]:
#                         self.aliases[alias] |= {node.target.name}
#
#         self.visit(node.value)
#         self.writes[node.target.name] = self.reads.get(node.target.name, 0) + 1
#
#     def visit_StencilDefinition(self, node: gt_ir.StencilDefinition):
#         for decl in node.api_fields:
#             self.defines[decl.name] = "api"
#         for computation in node.computations:
#             self.visit(computation)
#
#         for a in ["defines", "reads", "writes"]:
#             print(f"{a}: ", getattr(self, a))
#


@enum.unique
class ParsingContext(enum.Enum):
    CONTROL_FLOW = 1
    COMPUTATION = 2


class IRMaker(ast.NodeVisitor):
    def __init__(
        self,
        fields: dict,
        parameters: dict,
        local_symbols: dict,
        *,
        domain: gt_ir.Domain,
        extra_temp_decls: dict,
    ):
        fields = fields or {}
        parameters = parameters or {}
        assert all(isinstance(name, str) for name in parameters.keys())
        local_symbols = local_symbols or {}
        assert all(isinstance(name, str) for name in local_symbols.keys()) and all(
            isinstance(value, (type, np.dtype)) for value in local_symbols.values()
        )

        self.fields = fields
        self.parameters = parameters
        self.local_symbols = local_symbols
        self.domain = domain or gt_ir.Domain.LatLonGrid()
        self.extra_temp_decls = extra_temp_decls or {}
        self.parsing_context = None
        self.iteration_order = None
        self.if_decls_stack = []
        gt_ir.NativeFunction.PYTHON_SYMBOL_TO_IR_OP = {
            "abs": gt_ir.NativeFunction.ABS,
            "min": gt_ir.NativeFunction.MIN,
            "max": gt_ir.NativeFunction.MAX,
            "mod": gt_ir.NativeFunction.MOD,
            "sin": gt_ir.NativeFunction.SIN,
            "cos": gt_ir.NativeFunction.COS,
            "tan": gt_ir.NativeFunction.TAN,
            "asin": gt_ir.NativeFunction.ARCSIN,
            "acos": gt_ir.NativeFunction.ARCCOS,
            "atan": gt_ir.NativeFunction.ARCTAN,
            "sqrt": gt_ir.NativeFunction.SQRT,
            "exp": gt_ir.NativeFunction.EXP,
            "log": gt_ir.NativeFunction.LOG,
            "isfinite": gt_ir.NativeFunction.ISFINITE,
            "isinf": gt_ir.NativeFunction.ISINF,
            "isnan": gt_ir.NativeFunction.ISNAN,
            "floor": gt_ir.NativeFunction.FLOOR,
            "ceil": gt_ir.NativeFunction.CEIL,
            "trunc": gt_ir.NativeFunction.TRUNC,
        }

    def __call__(self, ast_root: ast.AST):
        assert (
            isinstance(ast_root, ast.Module)
            and "body" in ast_root._fields
            and len(ast_root.body) == 1
            and isinstance(ast_root.body[0], ast.FunctionDef)
        )
        func_ast = ast_root.body[0]
        self.parsing_context = ParsingContext.CONTROL_FLOW
        computations = self.visit(func_ast)

        return computations

    # Helpers functions
    def _is_field(self, name: str):
        return name in self.fields

    def _is_parameter(self, name: str):
        return name in self.parameters

    def _is_local_symbol(self, name: str):
        return name in self.local_symbols

    def _is_known(self, name: str):
        return self._is_field(name) or self._is_parameter(name) or self._is_local_symbol(name)

    def _are_blocks_sorted(self, compute_blocks: List[gt_ir.ComputationBlock]):
        def sort_blocks_key(comp_block):
            start = comp_block.interval.start
            assert isinstance(start.level, gt_ir.LevelMarker)
            key = 0 if start.level == gt_ir.LevelMarker.START else 100000
            key += start.offset
            return key

        if len(compute_blocks) < 1:
            return True

        # validate invariant
        assert all(
            comp_block.iteration_order == compute_blocks[0].iteration_order
            for comp_block in compute_blocks
        )

        # extract iteration order
        iteration_order = compute_blocks[0].iteration_order

        # sort blocks
        compute_blocks_sorted = sorted(
            compute_blocks,
            key=sort_blocks_key,
            reverse=iteration_order == gt_ir.IterationOrder.BACKWARD,
        )

        # if sorting didn't change anything it was already sorted
        return compute_blocks == compute_blocks_sorted

    def _parse_region_intervals(
        self, node: Union[ast.ExtSlice, ast.Index, ast.Tuple], loc: gt_ir.Location = None
    ) -> List[gt_ir.AxisInterval]:
        if isinstance(node, ast.Index):
            # Python 3.8 wraps a Tuple in an Index for region[0, 1]
            tuple_node = node.value
            axes_nodes = tuple_node.elts
        elif isinstance(node, ast.ExtSlice) or isinstance(node, ast.Tuple):
            # Python 3.8 returns an ExtSlice for region[0, :]
            # Python 3.9 directly returns a Tuple for region[0, 1]
            node_list = node.dims if isinstance(node, ast.ExtSlice) else node.elts
            axes_nodes = [
                axis_node.value if isinstance(axis_node, ast.Index) else axis_node
                for axis_node in node_list
            ]
        else:
            raise GTScriptSyntaxError(
                f"Invalid 'region' index at line {loc.line} (column {loc.column})", loc=loc
            )
        axes_names = [axis.name for axis in self.domain.parallel_axes]
        return [
            parse_interval_node(axis_node, name) for axis_node, name in zip(axes_nodes, axes_names)
        ]

    def _visit_with_horizontal(
        self, node: ast.withitem, loc: gt_ir.Location
    ) -> Dict[str, gt_ir.AxisInterval]:
        syntax_error = GTScriptSyntaxError(
            f"Invalid 'with' statement at line {loc.line} (column {loc.column})", loc=loc
        )

        call_args = node.context_expr.args
        if any(not isinstance(arg, ast.Subscript) for arg in call_args):
            raise syntax_error
        if any(arg.value.id != "region" for arg in call_args):
            raise syntax_error

        parallel_axes_names = tuple(axis.name for axis in gt_ir.Domain.LatLonGrid().parallel_axes)

        blocks = []
        for arg in call_args:
            intervals = self._parse_region_intervals(arg.slice, loc)
            blocks.append(
                {axis: interval for axis, interval in zip(parallel_axes_names, intervals)}
            )

        return blocks

    def _visit_iteration_order_node(self, node: ast.withitem, loc: gt_ir.Location):
        syntax_error = GTScriptSyntaxError(
            f"Invalid 'computation' specification at line {loc.line} (column {loc.column})",
            loc=loc,
        )
        comp_node = node.context_expr
        if len(comp_node.args) + len(comp_node.keywords) != 1 or any(
            keyword.arg not in ["order"] for keyword in comp_node.keywords
        ):
            raise syntax_error

        if comp_node.args:
            iteration_order_node = comp_node.args[0]
        else:
            iteration_order_node = comp_node.keywords[0].value
        if (
            not isinstance(iteration_order_node, ast.Name)
            or iteration_order_node.id not in gt_ir.IterationOrder.__members__
        ):
            raise syntax_error

        self.iteration_order = gt_ir.IterationOrder[iteration_order_node.id]

        return self.iteration_order

    def _visit_interval_node(self, node: ast.withitem, loc: gt_ir.Location):
        range_error = GTScriptSyntaxError(
            f"Invalid interval range specification at line {loc.line} (column {loc.column})",
            loc=loc,
        )

        if node.context_expr.args:
            args = node.context_expr.args
        else:
            args = [keyword.value for keyword in node.context_expr.keywords]
            if len(args) != 2:
                raise range_error

        if len(args) == 2:
            if any(isinstance(arg, ast.Subscript) for arg in args):
                raise GTScriptSyntaxError(
                    "Two-argument syntax should not use AxisIndexs or AxisIntervals"
                )
            interval_node = ast.Slice(lower=args[0], upper=args[1])
            ast.copy_location(interval_node, node)
        else:
            interval_node = args[0]

        seq_name = gt_ir.Domain.LatLonGrid().sequential_axis.name
        interval = parse_interval_node(interval_node, seq_name, loc=loc)

        if (
            interval.start.level == gt_ir.LevelMarker.END
            and interval.end.level == gt_ir.LevelMarker.START
        ) or (
            interval.start.level == interval.end.level
            and interval.end.offset <= interval.start.offset
        ):
            raise range_error

        return interval

    def _visit_computation_node(self, node: ast.With) -> List[gt_ir.ComputationBlock]:
        loc = gt_ir.Location.from_ast_node(node)
        syntax_error = GTScriptSyntaxError(
            f"Invalid 'computation' specification at line {loc.line} (column {loc.column})",
            loc=loc,
        )

        # Parse computation specification, i.e. `withItems` nodes
        iteration_order = None
        interval = None
        intervals_dicts = None

        try:
            for item in node.items:
                if (
                    isinstance(item.context_expr, ast.Call)
                    and item.context_expr.func.id == "computation"
                ):
                    assert iteration_order is None  # only one spec allowed
                    iteration_order = self._visit_iteration_order_node(item, loc)
                elif (
                    isinstance(item.context_expr, ast.Call)
                    and item.context_expr.func.id == "interval"
                ):
                    assert interval is None  # only one spec allowed
                    interval = self._visit_interval_node(item, loc)
                elif (
                    isinstance(item.context_expr, ast.Call)
                    and item.context_expr.func.id == "horizontal"
                ):
                    intervals_dicts = self._visit_with_horizontal(item, loc)
                else:
                    raise syntax_error
        except AssertionError as e:
            raise syntax_error from e

        if iteration_order is None or interval is None:
            raise syntax_error

        #  Parse `With` body into computation blocks
        self.parsing_context = ParsingContext.COMPUTATION
        stmts = []
        for stmt in node.body:
            stmts.extend(gt_utils.listify(self.visit(stmt)))
        self.parsing_context = ParsingContext.CONTROL_FLOW

        if intervals_dicts:
            results = [
                gt_ir.ComputationBlock(
                    interval=interval,
                    iteration_order=iteration_order,
                    body=gt_ir.BlockStmt(
                        stmts=[
                            gt_ir.HorizontalIf(
                                intervals=intervals_dict, body=gt_ir.BlockStmt(stmts=stmts)
                            )
                        ]
                    ),
                )
                for intervals_dict in intervals_dicts
            ]
        else:
            results = [
                gt_ir.ComputationBlock(
                    interval=interval,
                    iteration_order=iteration_order,
                    body=gt_ir.BlockStmt(stmts=stmts),
                )
            ]

        return results

    # Visitor methods
    # -- Special nodes --
    def visit_Raise(self):
        return gt_ir.InvalidBranch()

    # -- Literal nodes --
    def visit_Constant(
        self, node: ast.Constant
    ) -> Union[gt_ir.ScalarLiteral, gt_ir.BuiltinLiteral, gt_ir.Cast]:
        value = node.value
        if value is None:
            return gt_ir.BuiltinLiteral(value=gt_ir.Builtin.from_value(value))
        elif isinstance(value, bool):
            return gt_ir.Cast(
                data_type=gt_ir.DataType.BOOL,
                expr=gt_ir.BuiltinLiteral(value=gt_ir.Builtin.from_value(value)),
            )
        elif isinstance(value, numbers.Number):
            data_type = gt_ir.DataType.from_dtype(np.dtype(type(value)))
            return gt_ir.ScalarLiteral(value=value, data_type=data_type)
        else:
            raise GTScriptSyntaxError(
                f"Unknown constant value found: {value}. Expected boolean or number.",
                loc=gt_ir.Location.from_ast_node(node),
            )

    def visit_Tuple(self, node: ast.Tuple) -> tuple:
        value = tuple(self.visit(elem) for elem in node.elts)
        return value

    # -- Symbol nodes --
    def visit_Attribute(self, node: ast.Attribute):
        qualified_name = gt_meta.get_qualified_name_from_node(node)
        return self.visit(ast.Name(id=qualified_name, ctx=node.ctx))

    def visit_Name(self, node: ast.Name) -> gt_ir.Ref:
        symbol = node.id
        if self._is_field(symbol):
            result = gt_ir.FieldRef.at_center(
                symbol, self.fields[symbol].axes, loc=gt_ir.Location.from_ast_node(node)
            )
        elif self._is_parameter(symbol):
            result = gt_ir.VarRef(name=symbol)
        elif self._is_local_symbol(symbol):
            assert False  # result = gt_ir.VarRef(name=symbol)
        else:
            assert False, "Missing '{}' symbol definition".format(symbol)

        return result

    def visit_Index(self, node: ast.Index):
        index = self.visit(node.value)
        return index

    def _eval_index(self, node: ast.Subscript) -> Optional[List[int]]:
        invalid_target = GTScriptSyntaxError(message="Invalid target in assignment.", loc=node)

        # Python 3.9 skips wrapping the ast.Tuple in an ast.Index
        tuple_or_constant = node.slice.value if isinstance(node.slice, ast.Index) else node.slice

        # Python 3.8 still uses slice=ExtSlice
        if isinstance(tuple_or_constant, ast.ExtSlice):
            raise invalid_target

        constant_nodes = gt_utils.listify(
            tuple_or_constant.elts
            if isinstance(tuple_or_constant, ast.Tuple)
            else tuple_or_constant
        )

        if any(isinstance(cn, ast.Slice) for cn in constant_nodes):
            raise invalid_target
        if any(isinstance(cn, ast.Ellipsis) for cn in constant_nodes):
            return None
        else:
            return [ast.literal_eval(cn) for cn in constant_nodes]

    def visit_Subscript(self, node: ast.Subscript):
        assert isinstance(node.ctx, (ast.Load, ast.Store))

        index = self._eval_index(node)
        result = self.visit(node.value)
        if isinstance(result, gt_ir.VarRef):
            assert index is not None
            result.index = index[0]
        else:
            if isinstance(node.value, ast.Name):
                field_axes = self.fields[result.name].axes
                if index is not None:
                    if len(field_axes) != len(index):
                        raise GTScriptSyntaxError(
                            f"Incorrect offset specification detected. Found {index}, "
                            f"but the field has dimensions ({', '.join(field_axes)})"
                        )
                    result.offset = {axis: value for axis, value in zip(field_axes, index)}
            elif isinstance(node.value, ast.Subscript):
                result.data_index = index
            else:
                raise GTScriptSyntaxError(
                    "Unrecognized subscript expression", loc=gt_ir.Location.from_ast_node(node)
                )

        return result

    # -- Expressions nodes --
    def visit_UnaryOp(self, node: ast.UnaryOp):
        op = self.visit(node.op)
        arg = self.visit(node.operand)
        if isinstance(arg, numbers.Number):
            result = eval("{op}{arg}".format(op=op.python_symbol, arg=arg))
        else:
            result = gt_ir.UnaryOpExpr(op=op, arg=arg)

        return result

    def visit_UAdd(self, node: ast.UAdd) -> gt_ir.UnaryOperator:
        return gt_ir.UnaryOperator.POS

    def visit_USub(self, node: ast.USub) -> gt_ir.UnaryOperator:
        return gt_ir.UnaryOperator.NEG

    def visit_Not(self, node: ast.Not) -> gt_ir.UnaryOperator:
        return gt_ir.UnaryOperator.NOT

    def visit_BinOp(self, node: ast.BinOp) -> gt_ir.BinOpExpr:
        op = self.visit(node.op)
        rhs = self.visit(node.right)
        lhs = self.visit(node.left)
        result = gt_ir.BinOpExpr(op=op, lhs=lhs, rhs=rhs)

        return result

    def visit_Add(self, node: ast.Add) -> gt_ir.BinaryOperator:
        return gt_ir.BinaryOperator.ADD

    def visit_Sub(self, node: ast.Sub) -> gt_ir.BinaryOperator:
        return gt_ir.BinaryOperator.SUB

    def visit_Mult(self, node: ast.Mult) -> gt_ir.BinaryOperator:
        return gt_ir.BinaryOperator.MUL

    def visit_Div(self, node: ast.Div) -> gt_ir.BinaryOperator:
        return gt_ir.BinaryOperator.DIV

    def visit_Mod(self, node: ast.Mod) -> gt_ir.BinaryOperator:
        return gt_ir.BinaryOperator.MOD

    def visit_Pow(self, node: ast.Pow) -> gt_ir.BinaryOperator:
        return gt_ir.BinaryOperator.POW

    def visit_And(self, node: ast.And) -> gt_ir.BinaryOperator:
        return gt_ir.BinaryOperator.AND

    def visit_Or(self, node: ast.And) -> gt_ir.BinaryOperator:
        return gt_ir.BinaryOperator.OR

    def visit_Eq(self, node: ast.Eq) -> gt_ir.BinaryOperator:
        return gt_ir.BinaryOperator.EQ

    def visit_NotEq(self, node: ast.NotEq) -> gt_ir.BinaryOperator:
        return gt_ir.BinaryOperator.NE

    def visit_Lt(self, node: ast.Lt) -> gt_ir.BinaryOperator:
        return gt_ir.BinaryOperator.LT

    def visit_LtE(self, node: ast.LtE) -> gt_ir.BinaryOperator:
        return gt_ir.BinaryOperator.LE

    def visit_Gt(self, node: ast.Gt) -> gt_ir.BinaryOperator:
        return gt_ir.BinaryOperator.GT

    def visit_GtE(self, node: ast.GtE) -> gt_ir.BinaryOperator:
        return gt_ir.BinaryOperator.GE

    def visit_BoolOp(self, node: ast.BoolOp) -> gt_ir.BinOpExpr:
        op = self.visit(node.op)
        rhs = self.visit(node.values[-1])
        for value in reversed(node.values[:-1]):
            lhs = self.visit(value)
            rhs = gt_ir.BinOpExpr(op=op, lhs=lhs, rhs=rhs)
            res = rhs

        return res

    def visit_Compare(self, node: ast.Compare) -> gt_ir.BinOpExpr:
        lhs = self.visit(node.left)
        args = [lhs]

        assert len(node.comparators) >= 1
        op = self.visit(node.ops[-1])
        rhs = self.visit(node.comparators[-1])
        args.append(rhs)

        for i in range(len(node.comparators) - 2, -1, -1):
            lhs = self.visit(node.values[i])
            rhs = gt_ir.BinOpExpr(op=op, lhs=lhs, rhs=rhs)
            op = self.visit(node.ops[i])
            args.append(lhs)

        result = gt_ir.BinOpExpr(op=op, lhs=lhs, rhs=rhs)

        return result

    def visit_IfExp(self, node: ast.IfExp) -> gt_ir.TernaryOpExpr:
        result = gt_ir.TernaryOpExpr(
            condition=self.visit(node.test),
            then_expr=self.visit(node.body),
            else_expr=self.visit(node.orelse),
        )

        return result

    def visit_If(self, node: ast.If) -> list:
        self.if_decls_stack.append([])

        main_stmts = []
        for stmt in node.body:
            main_stmts.extend(gt_utils.listify(self.visit(stmt)))
        assert all(isinstance(item, gt_ir.Statement) for item in main_stmts)

        else_stmts = []
        if node.orelse:
            for stmt in node.orelse:
                else_stmts.extend(gt_utils.listify(self.visit(stmt)))
            assert all(isinstance(item, gt_ir.Statement) for item in else_stmts)

        result = []
        if len(self.if_decls_stack) == 1:
            result.extend(self.if_decls_stack.pop())
        elif len(self.if_decls_stack) > 1:
            self.if_decls_stack[-2].extend(self.if_decls_stack[-1])
            self.if_decls_stack.pop()

        result.append(
            gt_ir.If(
                condition=self.visit(node.test),
                main_body=gt_ir.BlockStmt(stmts=main_stmts),
                else_body=gt_ir.BlockStmt(stmts=else_stmts) if else_stmts else None,
            )
        )

        return result

    def visit_Call(self, node: ast.Call):
        native_fcn = gt_ir.NativeFunction.PYTHON_SYMBOL_TO_IR_OP[node.func.id]

        args = [self.visit(arg) for arg in node.args]
        if len(args) != native_fcn.arity:
            raise GTScriptSyntaxError(
                "Invalid native function call", loc=gt_ir.Location.from_ast_node(node)
            )

        return gt_ir.NativeFuncCall(
            func=native_fcn,
            args=args,
            data_type=gt_ir.DataType.AUTO,
            loc=gt_ir.Location.from_ast_node(node),
        )

    # -- Statement nodes --
    def _parse_assign_target(
        self, target_node: Union[ast.Subscript, ast.Name]
    ) -> Tuple[str, Optional[List[int]], Optional[List[int]]]:
        invalid_target = GTScriptSyntaxError(
            message="Invalid target in assignment.", loc=target_node
        )
        spatial_offset = None
        data_index = None
        if isinstance(target_node, ast.Name):
            name = target_node.id
        elif isinstance(target_node, ast.Subscript):
            if isinstance(target_node.value, ast.Name):
                name = target_node.value.id
                spatial_offset = self._eval_index(target_node)
            elif isinstance(target_node.value, ast.Subscript) and isinstance(
                target_node.value.value, ast.Name
            ):
                name = target_node.value.value.id
                spatial_offset = self._eval_index(target_node.value)
                data_index = self._eval_index(target_node)
            else:
                raise invalid_target
            if spatial_offset is None:
                num_axes = len(self.fields[name].axes) if name in self.fields else 3
                spatial_offset = [0] * num_axes
        else:
            raise invalid_target

        return name, spatial_offset, data_index

    def visit_Assign(self, node: ast.Assign) -> list:
        result = []

        # assert len(node.targets) == 1
        # Create decls for temporary fields
        target = []
        if len(node.targets) > 1:
            raise GTScriptSyntaxError(
                message="Assignment to multiple variables (e.g. var1 = var2 = value) not supported.",
                loc=gt_ir.Location.from_ast_node(node),
            )

        for t in node.targets[0].elts if isinstance(node.targets[0], ast.Tuple) else node.targets:
            name, spatial_offset, data_index = self._parse_assign_target(t)
            is_temporary = name not in {name for name, field in self.fields.items() if field.is_api}
            if spatial_offset and is_temporary:
                raise GTScriptSyntaxError(
                    message="No subscript allowed in assignment to temporaries",
                    loc=gt_ir.Location.from_ast_node(t),
                )
            elif spatial_offset:
                if any(offset != 0 for offset in spatial_offset):
                    raise GTScriptSyntaxError(
                        message="Assignment to non-zero offsets is not supported.",
                        loc=gt_ir.Location.from_ast_node(t),
                    )

            if not self._is_known(name):
                if data_index is not None and data_index:
                    raise GTScriptSyntaxError(
                        message="Temporaries may not use additional data dimensions.",
                        loc=gt_ir.Location.from_ast_node(t),
                    )

                field_decl = gt_ir.FieldDecl(
                    name=name,
                    data_type=gt_ir.DataType.AUTO,
                    axes=gt_ir.Domain.LatLonGrid().axes_names,
                    # layout_id=t.id,
                    is_api=False,
                )
                if len(self.if_decls_stack):
                    self.if_decls_stack[-1].append(field_decl)
                else:
                    result.append(field_decl)
                self.fields[field_decl.name] = field_decl

            axes = self.fields[name].axes
            par_axes_names = [axis.name for axis in gt_ir.Domain.LatLonGrid().parallel_axes]
            if self.iteration_order == gt_ir.IterationOrder.PARALLEL:
                par_axes_names.append(gt_ir.Domain.LatLonGrid().sequential_axis.name)
            if set(par_axes_names) - set(axes):
                raise GTScriptSyntaxError(
                    message=f"Cannot assign to field '{node.targets[0].id}' as all parallel axes '{par_axes_names}' are not present.",
                    loc=gt_ir.Location.from_ast_node(t),
                )

            target.append(self.visit(t))

        value = gt_utils.listify(self.visit(node.value))

        assert len(target) == len(value)
        for left, right in zip(target, value):
            result.append(gt_ir.Assign(target=left, value=right))

        return result

    def visit_AugAssign(self, node: ast.AugAssign):
        """Implement left <op>= right in terms of left = left <op> right."""
        binary_operation = ast.BinOp(left=node.target, op=node.op, right=node.value)
        assignment = ast.Assign(targets=[node.target], value=binary_operation)
        ast.copy_location(binary_operation, node)
        ast.copy_location(assignment, node)
        return self.visit_Assign(assignment)

    def visit_With(self, node: ast.With):
        loc = gt_ir.Location.from_ast_node(node)
        syntax_error = GTScriptSyntaxError(
            f"Invalid 'with' statement at line {loc.line} (column {loc.column})", loc=loc
        )

        if (
            len(node.items) == 1
            and isinstance(node.items[0].context_expr, ast.Call)
            and node.items[0].context_expr.func.id == "horizontal"
        ):
            intervals_dicts = self._visit_with_horizontal(node.items[0], loc)
            all_stmts = gt_utils.flatten([gt_utils.listify(self.visit(stmt)) for stmt in node.body])
            stmts = list(filter(lambda stmt: isinstance(stmt, gt_ir.Decl), all_stmts))
            body_block = gt_ir.BlockStmt(
                stmts=list(filter(lambda stmt: not isinstance(stmt, gt_ir.Decl), all_stmts))
            )
            stmts.extend(
                [
                    gt_ir.HorizontalIf(intervals=intervals_dict, body=body_block)
                    for intervals_dict in intervals_dicts
                ]
            )
            return stmts
        else:
            # If we find nested `with` blocks flatten them, i.e. transform
            #  with computation(PARALLEL):
            #   with interval(...):
            #     ...
            # into
            #  with computation(PARALLEL), interval(...):
            #    ...
            # otherwise just parse the node
            if self.parsing_context == ParsingContext.CONTROL_FLOW and all(
                isinstance(child_node, ast.With) for child_node in node.body
            ):
                # Ensure top level `with` specifies the iteration order
                if not any(
                    with_item.context_expr.func.id == "computation"
                    for with_item in node.items
                    if isinstance(with_item.context_expr, ast.Call)
                ):
                    raise syntax_error

                # Parse nested `with` blocks
                compute_blocks = []
                for with_node in node.body:
                    with_node = copy.deepcopy(with_node)  # Copy to avoid altering original ast
                    # Splice `withItems` of current/primary with statement into nested with
                    with_node.items.extend(node.items)

                    compute_blocks.extend(self._visit_computation_node(with_node))

                # Validate block specification order
                #  the nested computation blocks must be specified in their order of execution. The order of execution is
                #  such that the lowest (highest) interval is processed first if the iteration order is forward (backward).
                if not self._are_blocks_sorted(compute_blocks):
                    raise GTScriptSyntaxError(
                        f"Invalid 'with' statement at line {loc.line} (column {loc.column}). Intervals must be specified in order of execution."
                    )

                return compute_blocks
            elif self.parsing_context == ParsingContext.CONTROL_FLOW:
                # and not any(
                #     isinstance(child_node, ast.With) for child_node in node.body
                # ):
                return self._visit_computation_node(node)
            else:
                # Mixing nested `with` blocks with stmts not allowed
                raise syntax_error

    def visit_FunctionDef(self, node: ast.FunctionDef) -> list:
        blocks = []
        docstring = ast.get_docstring(node)
        for stmt in node.body:
            blocks.extend(gt_utils.listify(self.visit(stmt)))

        if not all(isinstance(item, gt_ir.ComputationBlock) for item in blocks):
            raise GTScriptSyntaxError(
                "Invalid stencil definition", loc=gt_ir.Location.from_ast_node(node)
            )

        return blocks


class CollectLocalSymbolsAstVisitor(ast.NodeVisitor):
    def __call__(self, node: ast.FunctionDef):
        self.local_symbols = set()
        self.visit(node)
        result = self.local_symbols
        del self.local_symbols
        return result

    def visit_Assign(self, node: ast.Assign):
        invalid_target = GTScriptSyntaxError(
            message="invalid target in assign", loc=gt_ir.Location.from_ast_node(node)
        )
        for target in node.targets:
            targets = target.elts if isinstance(target, ast.Tuple) else [target]
            for t in targets:
                if isinstance(t, ast.Name):
                    self.local_symbols.add(t.id)
                elif isinstance(t, ast.Subscript):
                    if isinstance(t.value, ast.Name):
                        name_node = t.value
                    elif isinstance(t.value, ast.Subscript) and isinstance(t.value.value, ast.Name):
                        name_node = t.value.value
                    else:
                        raise invalid_target
                    self.local_symbols.add(name_node.id)
                else:
                    raise invalid_target


class GTScriptParser(ast.NodeVisitor):

    CONST_VALUE_TYPES = (
        *gtscript._VALID_DATA_TYPES,
        types.FunctionType,
        type(None),
        gtscript.AxisIndex,
    )

    def __init__(self, definition, *, options, externals=None):
        assert isinstance(definition, types.FunctionType)
        self.definition = definition
        self.filename = inspect.getfile(definition)
        self.source, decorators_source = gt_meta.split_def_decorators(self.definition)
        self.ast_root = ast.parse(self.source)
        self.options = options
        self.build_info = options.build_info
        self.main_name = options.qualified_name
        self.definition_ir = None
        self.external_context = externals or {}
        self.resolved_externals = {}
        self.block = None

    def __str__(self):
        result = "<GT4Py.GTScriptParser> {\n"
        result += "\n".join("\t{}: {}".format(name, getattr(self, name)) for name in vars(self))
        result += "\n}"
        return result

    @staticmethod
    def annotate_definition(definition):
        api_signature = []
        api_annotations = []

        qualified_name = "{}.{}".format(definition.__module__, definition.__name__)
        sig = inspect.signature(definition)
        for param in sig.parameters.values():
            if param.kind == inspect.Parameter.VAR_POSITIONAL:
                raise GTScriptDefinitionError(
                    name=qualified_name,
                    value=definition,
                    message="'*args' tuple parameter is not supported in GTScript definitions",
                )
            elif param.kind == inspect.Parameter.VAR_KEYWORD:
                raise GTScriptDefinitionError(
                    name=qualified_name,
                    value=definition,
                    message="'*kwargs' dict parameter is not supported in GTScript definitions",
                )
            else:
                is_keyword = param.kind == inspect.Parameter.KEYWORD_ONLY

                default = gt_ir.Empty
                if param.default != inspect.Parameter.empty:
                    if not isinstance(param.default, GTScriptParser.CONST_VALUE_TYPES):
                        raise GTScriptValueError(
                            name=param.name,
                            value=param.default,
                            message=f"Invalid default value for argument '{param.name}': {param.default}",
                        )
                    default = param.default

                if isinstance(param.annotation, (str, gtscript._FieldDescriptor)):
                    dtype_annotation = param.annotation
                elif (
                    isinstance(param.annotation, type)
                    and param.annotation in gtscript._VALID_DATA_TYPES
                ):
                    dtype_annotation = np.dtype(param.annotation)
                elif param.annotation is inspect.Signature.empty:
                    dtype_annotation = None
                else:
                    raise GTScriptValueError(
                        name=param.name,
                        value=param.annotation,
                        message=f"Invalid annotated dtype value for argument '{param.name}': {param.annotation}",
                    )

                api_signature.append(
                    gt_ir.ArgumentInfo(name=param.name, is_keyword=is_keyword, default=default)
                )

                api_annotations.append(dtype_annotation)

        nonlocal_symbols, imported_symbols = GTScriptParser.collect_external_symbols(definition)
        canonical_ast = gt_meta.ast_dump(definition)

        definition._gtscript_ = dict(
            qualified_name=qualified_name,
            api_signature=api_signature,
            api_annotations=api_annotations,
            canonical_ast=canonical_ast,
            nonlocals=nonlocal_symbols,
            imported=imported_symbols,
        )

        return definition

    @staticmethod
    def collect_external_symbols(definition):
        bare_imports, from_imports, relative_imports = gt_meta.collect_imported_symbols(definition)
        wrong_imports = list(bare_imports.keys()) + list(relative_imports.keys())
        imported_names = set()
        for key, value in from_imports.items():
            if key != value:
                # Aliasing imported names is not allowed
                wrong_imports.append(key)
            else:
                for prefix in [
                    "__externals__.",
                    "gt4py.__externals__.",
                    "__gtscript__.",
                    "gt4py.__gtscript__.",
                ]:
                    if key.startswith(prefix):
                        if "__externals__" in key:
                            imported_names.add(value.replace(prefix, "", 1))
                        break
                else:
                    wrong_imports.append(key)

        if wrong_imports:
            raise GTScriptSyntaxError("Invalid 'import' statements ({})".format(wrong_imports))

        imported_symbols = {name: {} for name in imported_names}

        context, unbound = gt_meta.get_closure(
            definition, included_nonlocals=True, include_builtins=False
        )

        gtscript_ast = ast.parse(gt_meta.get_ast(definition)).body[0]
        local_symbol_collector = CollectLocalSymbolsAstVisitor()
        local_symbols = local_symbol_collector(gtscript_ast)

        nonlocal_symbols = {}

        name_nodes = gt_meta.collect_names(definition)
        for collected_name in name_nodes.keys():
            if collected_name not in gtscript.builtins:
                root_name = collected_name.split(".")[0]
                if root_name in imported_symbols:
                    imported_symbols[root_name].setdefault(
                        collected_name, name_nodes[collected_name]
                    )
                elif root_name in context:
                    nonlocal_symbols[collected_name] = GTScriptParser.eval_external(
                        collected_name,
                        context,
                        gt_ir.Location.from_ast_node(name_nodes[collected_name][0]),
                    )
                    if hasattr(nonlocal_symbols[collected_name], "_gtscript_"):
                        # Recursively add nonlocals and imported symbols
                        nonlocal_symbols.update(
                            nonlocal_symbols[collected_name]._gtscript_["nonlocals"]
                        )
                        imported_symbols.update(
                            nonlocal_symbols[collected_name]._gtscript_["imported"]
                        )
                elif root_name not in local_symbols and root_name in unbound:
                    raise GTScriptSymbolError(
                        name=collected_name,
                        loc=gt_ir.Location.from_ast_node(name_nodes[collected_name][0]),
                    )

        return nonlocal_symbols, imported_symbols

    @staticmethod
    def eval_external(name: str, context: dict, loc=None):
        try:
            value = eval(name, context)

            assert (
                value is None
                or isinstance(value, GTScriptParser.CONST_VALUE_TYPES)
                or hasattr(value, "_gtscript_")
            )

        except Exception as e:
            raise GTScriptDefinitionError(
                name=name,
                value="<unknown>",
                message="Missing or invalid value for external symbol {name}".format(name=name),
                loc=loc,
            ) from e
        return value

    @staticmethod
    def resolve_external_symbols(
        nonlocals: dict, imported: dict, context: dict, *, exhaustive=True
    ):
        result = {}
        accepted_imports = set(imported.keys())
        resolved_imports = {**imported}
        resolved_values_list = list(nonlocals.items())

        # Resolve function-like imports
        func_externals = {
            key: value
            for key, value in itertools.chain(context.items(), resolved_values_list)
            if isinstance(value, types.FunctionType)
        }
        for name, value in func_externals.items():
            if not hasattr(value, "_gtscript_"):
                raise TypeError(f"{value.__name__} is not a gtscript function")
            for imported_name, imported_value in value._gtscript_["imported"].items():
                resolved_imports[imported_name] = imported_value

        # Collect all imported and inlined values recursively through all the external symbols
        while resolved_imports or resolved_values_list:
            new_imports = {}
            for name, accesses in resolved_imports.items():
                if accesses:
                    for attr_name, attr_nodes in accesses.items():
                        resolved_values_list.append(
                            (
                                attr_name,
                                GTScriptParser.eval_external(
                                    attr_name, context, gt_ir.Location.from_ast_node(attr_nodes[0])
                                ),
                            )
                        )

                elif not exhaustive:
                    resolved_values_list.append((name, GTScriptParser.eval_external(name, context)))

            for name, value in resolved_values_list:
                if hasattr(value, "_gtscript_") and exhaustive:
                    assert callable(value)
                    nested_inlined_values = {
                        "{}.{}".format(value._gtscript_["qualified_name"], item_name): item_value
                        for item_name, item_value in value._gtscript_["nonlocals"].items()
                    }
                    resolved_values_list.extend(nested_inlined_values.items())

                    for imported_name, imported_name_accesses in value._gtscript_[
                        "imported"
                    ].items():
                        if imported_name in accepted_imports:
                            # Only check names explicitly imported in the main caller context
                            new_imports.setdefault(imported_name, {})
                            for attr_name, attr_nodes in imported_name_accesses.items():
                                new_imports[imported_name].setdefault(attr_name, [])
                                new_imports[imported_name][attr_name].extend(attr_nodes)

            result.update(dict(resolved_values_list))
            resolved_imports = new_imports
            resolved_values_list = []

        return result

    def extract_arg_descriptors(self):
        api_signature = self.definition._gtscript_["api_signature"]
        api_annotations = self.definition._gtscript_["api_annotations"]
        assert len(api_signature) == len(api_annotations)
        fields_decls, parameter_decls = {}, {}

        for arg_info, arg_annotation in zip(api_signature, api_annotations):
            try:
                assert arg_annotation in gtscript._VALID_DATA_TYPES or isinstance(
                    arg_annotation, (gtscript._SequenceDescriptor, gtscript._FieldDescriptor)
                ), "Invalid parameter annotation"

                if arg_annotation in gtscript._VALID_DATA_TYPES:
                    dtype = np.dtype(arg_annotation)
                    if arg_info.default not in [gt_ir.Empty, None]:
                        assert np.dtype(type(arg_info.default)) == dtype
                    data_type = gt_ir.DataType.from_dtype(dtype)
                    parameter_decls[arg_info.name] = gt_ir.VarDecl(
                        name=arg_info.name, data_type=data_type, length=0, is_api=True
                    )
                elif isinstance(arg_annotation, gtscript._SequenceDescriptor):
                    assert arg_info.default in [gt_ir.Empty, None]
                    data_type = gt_ir.DataType.from_dtype(np.dtype(arg_annotation))
                    length = arg_annotation.length
                    parameter_decls[arg_info.name] = gt_ir.VarDecl(
                        name=arg_info.name, data_type=data_type, length=length, is_api=True
                    )
                else:
                    assert isinstance(arg_annotation, gtscript._FieldDescriptor)
                    assert arg_info.default in [gt_ir.Empty, None]
                    data_type = gt_ir.DataType.from_dtype(np.dtype(arg_annotation.dtype))
                    axes = [ax.name for ax in arg_annotation.axes]
                    data_dims = list(arg_annotation.data_dims)
                    fields_decls[arg_info.name] = gt_ir.FieldDecl(
                        name=arg_info.name,
                        data_type=data_type,
                        axes=axes,
                        data_dims=data_dims,
                        is_api=True,
                        layout_id=arg_info.name,
                    )

                if data_type is gt_ir.DataType.INVALID:
                    raise GTScriptDataTypeError(name=arg_info.name, data_type=data_type)

            except Exception as e:
                raise GTScriptDefinitionError(
                    name=arg_info.name,
                    value=arg_annotation,
                    message=f"Invalid definition of argument '{arg_info.name}': {arg_annotation}",
                ) from e

        for item in itertools.chain(fields_decls.values(), parameter_decls.values()):
            if item.data_type is gt_ir.DataType.INVALID:
                raise GTScriptDataTypeError(name=item.name, data_type=item.data_type)

        return api_signature, fields_decls, parameter_decls

    # def eval_type(self, expr: gt_ir.Expr):
    #     kind = gt_ir.SymbolKind.SCALAR
    #     sctype = gt_ir.DataType.DEFAULT
    #     for ref in gt_ir.refs_from(expr):
    #         if isinstance(ref, gt_ir.Ref):
    #             ref = self.scope[ref.name]
    #         if isinstance(ref, gt_ir.Decl):
    #             if ref.kind == gt_ir.SymbolKind.FIELD:
    #                 kind = gt_ir.SymbolKind.FIELD
    #
    #         sctype = gt_ir.ScalarType.merge(sctype, ref.sctype)
    #
    #     return (kind, sctype)

    def run(self):
        assert (
            isinstance(self.ast_root, ast.Module)
            and "body" in self.ast_root._fields
            and len(self.ast_root.body) == 1
            and isinstance(self.ast_root.body[0], ast.FunctionDef)
        )
        main_func_node = self.ast_root.body[0]

        assert hasattr(self.definition, "_gtscript_")
        # self.resolved_externals = self.resolve_external_symbols(
        #     self.definition._gtscript_["nonlocals"],
        #     self.definition._gtscript_["imported"],
        #     self.external_context,
        # )
        self.resolved_externals = self.definition._gtscript_["externals"]
        api_signature, fields_decls, parameter_decls = self.extract_arg_descriptors()

        # Inline constant values
        for name, value in self.resolved_externals.items():
            if hasattr(value, "_gtscript_"):
                assert callable(value)
                func_node = ast.parse(gt_meta.get_ast(value)).body[0]
                local_context = self.resolve_external_symbols(
                    value._gtscript_["nonlocals"],
                    value._gtscript_["imported"],
                    self.external_context,
                    exhaustive=False,
                )
                ValueInliner.apply(func_node, context=local_context)
                value._gtscript_["ast"] = func_node
                value._gtscript_["local_context"] = local_context

        local_context = self.resolve_external_symbols(
            self.definition._gtscript_["nonlocals"],
            self.definition._gtscript_["imported"],
            self.external_context,
            exhaustive=False,
        )
        ValueInliner.apply(main_func_node, context=local_context)

        # Inline function calls
        CallInliner.apply(main_func_node, context=local_context)

        # Evaluate and inline compile-time conditionals
        CompiledIfInliner.apply(main_func_node, context=local_context)
        # Cleaner.apply(self.definition_ir)

        AssertionChecker.apply(main_func_node, context=local_context, source=self.source)

        # Generate definition IR
        domain = gt_ir.Domain.LatLonGrid()
        computations = IRMaker(
            fields=fields_decls,
            parameters=parameter_decls,
            local_symbols={},  # Not used
            domain=domain,
            extra_temp_decls={},  # Not used
        )(self.ast_root)

        self.definition_ir = gt_ir.StencilDefinition(
            name=self.main_name,
            domain=domain,
            api_signature=api_signature,
            api_fields=[
                fields_decls[item.name] for item in api_signature if item.name in fields_decls
            ],
            parameters=[
                parameter_decls[item.name] for item in api_signature if item.name in parameter_decls
            ],
            computations=computations,
            externals=self.resolved_externals,
            docstring=inspect.getdoc(self.definition) or "",
            loc=gt_ir.Location.from_ast_node(self.ast_root.body[0]),
        )

        return self.definition_ir


@gt_frontend.register
class GTScriptFrontend(gt_frontend.Frontend):
    name = "gtscript"

    @classmethod
    def get_stencil_id(cls, qualified_name, definition, externals, options_id):
        cls.prepare_stencil_definition(definition, externals or {})
        fingerprint = {
            "__main__": definition._gtscript_["canonical_ast"],
            "docstring": inspect.getdoc(definition),
            "api_annotations": f"[{', '.join(str(item) for item in definition._gtscript_['api_annotations'])}]",
        }
        for name, value in definition._gtscript_["externals"].items():
            fingerprint[name] = (
                value._gtscript_["canonical_ast"] if hasattr(value, "_gtscript_") else value
            )

        definition_id = gt_utils.shashed_id(fingerprint)
        version = gt_utils.shashed_id(definition_id, options_id)
        stencil_id = gt_definitions.StencilID(qualified_name, version)

        return stencil_id

    @classmethod
    def prepare_stencil_definition(cls, definition, externals):
        GTScriptParser.annotate_definition(definition)
        resolved_externals = GTScriptParser.resolve_external_symbols(
            definition._gtscript_["nonlocals"], definition._gtscript_["imported"], externals
        )
        definition._gtscript_["externals"] = resolved_externals
        return definition

    @classmethod
    def generate(cls, definition, externals, options):
        if not hasattr(definition, "_gtscript_"):
            cls.prepare_stencil_definition(definition, externals)
        translator = GTScriptParser(definition, externals=externals, options=options)
        return translator.run()<|MERGE_RESOLUTION|>--- conflicted
+++ resolved
@@ -240,10 +240,9 @@
         slice_node = ast.copy_location(slice_node, node)
         return slice_node
 
-<<<<<<< HEAD
     def _make_axis_bound(
         self,
-        value: Union[int, None, gtscript._AxisOffset, gt_ir.AxisBound, gt_ir.VarRef],
+        value: Union[int, None, gtscript.AxisIndex, gt_ir.AxisBound, gt_ir.VarRef],
         endpt: gt_ir.LevelMarker,
     ) -> gt_ir.AxisBound:
         if isinstance(value, gt_ir.AxisBound):
@@ -255,7 +254,7 @@
             elif isinstance(value, gt_ir.VarRef):
                 level = value
                 offset = 0
-            elif isinstance(value, gtscript._AxisOffset):
+            elif isinstance(value, gtscript.AxisIndex):
                 level = gt_ir.LevelMarker.START if value.index >= 0 else gt_ir.LevelMarker.END
                 offset = value.index + value.offset
             elif value is None:
@@ -266,50 +265,16 @@
                     offset = 0
                 else:
                     offset = -LARGE_NUM if level == gt_ir.LevelMarker.START else LARGE_NUM
-=======
-    @staticmethod
-    def make_axis_bound(offset: int, loc: gt_ir.Location = None) -> gt_ir.AxisBound:
-        return gt_ir.AxisBound(
-            level=gt_ir.LevelMarker.START if offset >= 0 else gt_ir.LevelMarker.END,
-            offset=offset,
-            loc=loc,
-        )
-
-    def visit_Name(self, node: ast.Name) -> gt_ir.AxisBound:
-        symbol = node.id
-        if symbol in self.context:
-            value = self.context[symbol]
-            if isinstance(value, gtscript.AxisIndex):
-                if value.axis != self.axis_name:
-                    raise self.interval_error
-                offset = value.offset
-            elif isinstance(value, int):
-                offset = value
             else:
                 raise self.interval_error
-            return self.make_axis_bound(offset, self.loc)
-        else:
-            return gt_ir.AxisBound(level=gt_ir.VarRef(name=symbol), loc=self.loc)
-
-    def visit_Constant(self, node: ast.Constant) -> gt_ir.AxisBound:
-        if node.value is not None:
-            if isinstance(node.value, gtscript.AxisIndex):
-                if node.value.axis != self.axis_name:
-                    raise self.interval_error
-                offset = node.value.offset
-            elif isinstance(node.value, int):
-                offset = node.value
->>>>>>> 1a3f5238
-            else:
-                raise self.interval_error
 
             return gt_ir.AxisBound(level=level, offset=offset, loc=self.loc)
 
     def visit_Name(self, node: ast.Name) -> gt_ir.VarRef:
         return gt_ir.VarRef(name=node.id)
 
-    def visit_Constant(self, node: ast.Constant) -> Union[int, gtscript._AxisOffset, None]:
-        if isinstance(node.value, gtscript._AxisOffset):
+    def visit_Constant(self, node: ast.Constant) -> Union[int, gtscript.AxisIndex, None]:
+        if isinstance(node.value, gtscript.AxisIndex):
             return node.value
         elif isinstance(node.value, numbers.Number):
             return int(node.value)
@@ -321,7 +286,7 @@
                 loc=self.loc,
             )
 
-    def visit_BinOp(self, node: ast.BinOp) -> Union[gtscript._AxisOffset, gt_ir.AxisBound, int]:
+    def visit_BinOp(self, node: ast.BinOp) -> Union[gtscript.AxisIndex, gt_ir.AxisBound, int]:
         left = self.visit(node.left)
         right = self.visit(node.right)
 
@@ -343,10 +308,10 @@
             "Incompatible types found in interval expression"
         )
 
-        if isinstance(left, gtscript._AxisOffset):
+        if isinstance(left, gtscript.AxisIndex):
             if not isinstance(right, numbers.Number):
                 raise incompatible_types_error
-            return gtscript._AxisOffset(
+            return gtscript.AxisIndex(
                 axis=left.axis, index=left.index, offset=bin_op(left.offset, right)
             )
         elif isinstance(left, gt_ir.VarRef):
@@ -381,9 +346,7 @@
         if not isinstance(node.slice, ast.Index):
             raise self.interval_error
 
-        return gtscript._AxisOffset(
-            axis=self.axis_name, index=self.visit(node.slice.value), offset=0
-        )
+        return gtscript.AxisIndex(axis=self.axis_name, index=self.visit(node.slice.value), offset=0)
 
 
 parse_interval_node = AxisIntervalParser.apply
