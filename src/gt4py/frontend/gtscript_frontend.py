--- conflicted
+++ resolved
@@ -1113,46 +1113,12 @@
         #  with computation(PARALLEL), interval(...):
         #    ...
         # otherwise just parse the node
-<<<<<<< HEAD
 
         # Ensure top level `with` specifies the iteration order
         if not any(
             with_item.context_expr.func.id == "computation"
             for with_item in node.items
             if isinstance(with_item.context_expr, ast.Call)
-=======
-        if self.parsing_context == ParsingContext.CONTROL_FLOW and all(
-            isinstance(child_node, ast.With) for child_node in node.body
-        ):
-            # Ensure top level `with` specifies the iteration order
-            if not any(
-                with_item.context_expr.func.id == "computation"
-                for with_item in node.items
-                if isinstance(with_item.context_expr, ast.Call)
-            ):
-                raise syntax_error
-
-            # Parse nested `with` blocks
-            compute_blocks = []
-            for with_node in node.body:
-                with_node = copy.deepcopy(with_node)  # Copy to avoid altering original ast
-                # Splice `withItems` of current/primary with statement into nested with
-                with_node.items.extend(node.items)
-
-                compute_blocks.append(self._visit_computation_node(with_node))
-
-            # Validate block specification order
-            #  the nested computation blocks must be specified in their order of execution. The order of execution is
-            #  such that the lowest (highest) interval is processed first if the iteration order is forward (backward).
-            if not self._are_blocks_sorted(compute_blocks):
-                raise GTScriptSyntaxError(
-                    f"Invalid 'with' statement at line {loc.line} (column {loc.column}). Intervals must be specified in order of execution."
-                )
-
-            return compute_blocks
-        elif self.parsing_context == ParsingContext.CONTROL_FLOW and not any(
-            isinstance(child_node, ast.With) for child_node in node.body
->>>>>>> f83833c7
         ):
             raise syntax_error
 
@@ -1160,6 +1126,14 @@
         compute_blocks = []
         for with_node in self._unroll_computations(node):
             compute_blocks.extend(self._visit_computation_node(with_node))
+
+        # Validate block specification order
+        #  the nested computation blocks must be specified in their order of execution. The order of execution is
+        #  such that the lowest (highest) interval is processed first if the iteration order is forward (backward).
+        if not self._are_blocks_sorted(compute_blocks):
+            raise GTScriptSyntaxError(
+                f"Invalid 'with' statement at line {loc.line} (column {loc.column}). Intervals must be specified in order of execution."
+            )
 
         # Reorder blocks
         #  the nested computation blocks need not to be specified in their order of execution, but the backends
