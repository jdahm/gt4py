--- conflicted
+++ resolved
@@ -713,11 +713,7 @@
         self.local_symbols = local_symbols
         self.domain = domain or gt_ir.Domain.LatLonGrid()
         self.extra_temp_decls = extra_temp_decls or {}
-<<<<<<< HEAD
-=======
-        self.parsing_context = None
         self.iteration_order = None
->>>>>>> 3d4b7693
         self.if_decls_stack = []
         gt_ir.NativeFunction.PYTHON_SYMBOL_TO_IR_OP = {
             "abs": gt_ir.NativeFunction.ABS,
