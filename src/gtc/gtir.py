# -*- coding: utf-8 -*-
#
# GTC Toolchain - GT4Py Project - GridTools Framework
#
# Copyright (c) 2014-2021, ETH Zurich
# All rights reserved.
#
# This file is part of the GT4Py project and the GridTools framework.
# GT4Py is free software: you can redistribute it and/or modify it under
# the terms of the GNU General Public License as published by the
# Free Software Foundation, either version 3 of the License, or any later
# version. See the LICENSE.txt file at the top-level directory of this
# distribution for a copy of the license or check <https://www.gnu.org/licenses/>.
#
# SPDX-License-Identifier: GPL-3.0-or-later

"""
GridTools Intermediate Representation.

GTIR represents a computation with the semantics of the
`GTScript parallel model <https://github.com/GridTools/concepts/wiki/GTScript-Parallel-model>`.

Type constraints and validators narrow the IR as much as reasonable to valid (executable) IR.

Analysis is required to generate valid code (complying with the parallel model)
- extent analysis to define the extended compute domain
- `FieldIfStmt` expansion to comply with the parallel model
"""

<<<<<<< HEAD
from typing import Any, Dict, List, Tuple
=======
from typing import Any, Dict, Generator, List, Set
>>>>>>> 9831f6ef

from pydantic import validator
from pydantic.class_validators import root_validator

from eve import Node, Str, SymbolName, SymbolTableTrait, utils
from eve.iterators import TreeIterationItem
from eve.typingx import RootValidatorValuesType
from gtc import common
from gtc.common import AxisBound, LocNode


class Expr(common.Expr):
    # TODO Eve could provide support for making a node abstract
    def __init__(self, *args: Any, **kwargs: Any) -> None:
        if type(self) is Expr:
            raise TypeError("Trying to instantiate `Expr` abstract class.")
        super().__init__(*args, **kwargs)


class Stmt(common.Stmt):
    # TODO Eve could provide support for making a node abstract
    def __init__(self, *args: Any, **kwargs: Any) -> None:
        if type(self) is Stmt:
            raise TypeError("Trying to instantiate `Stmt` abstract class.")
        super().__init__(*args, **kwargs)


class BlockStmt(common.BlockStmt[Stmt], Stmt):
    pass


class Literal(common.Literal, Expr):  # type: ignore
    pass


class CartesianOffset(Node):
    i: int
    j: int
    k: int

    @classmethod
    def zero(cls) -> "CartesianOffset":
        return cls(i=0, j=0, k=0)

    def to_dict(self) -> Dict[str, int]:
        return {"i": self.i, "j": self.j, "k": self.k}


class ScalarAccess(common.ScalarAccess, Expr):  # type: ignore
    pass


class FieldAccess(common.FieldAccess, Expr):  # type: ignore
    pass


class ParAssignStmt(common.AssignStmt[FieldAccess, Expr], Stmt):
    """Parallel assignment.

    R.h.s. is evaluated for all points and the resulting field is assigned
    (GTScript parallel model).
    Scalar variables on the l.h.s. are not allowed,
    as the only scalar variables are read-only stencil parameters.
    """

    @validator("left")
    def no_horizontal_offset_in_assignment(cls, v: Expr) -> Expr:
        if v.offset.i != 0 or v.offset.j != 0:
            raise ValueError("Lhs of assignment must not have a horizontal offset.")
        return v

    @root_validator(skip_on_failure=True)
    def no_write_and_read_with_offset_of_same_field(
        cls, values: RootValidatorValuesType
    ) -> RootValidatorValuesType:
        if isinstance(values["left"], FieldAccess):
            offset_reads = (
                values["right"]
                .iter_tree()
                .if_isinstance(FieldAccess)
                .filter(lambda acc: acc.offset.i != 0 or acc.offset.j != 0)
                .getattr("name")
                .to_set()
            )
            if values["left"].name in offset_reads:
                raise ValueError("Self-assignment with offset is illegal.")

        return values

    _dtype_validation = common.assign_stmt_dtype_validation(strict=False)


class FieldIfStmt(common.IfStmt[BlockStmt, Expr], Stmt):
    """
    If statement with a field expression as condition.

    - The condition is evaluated for all gridpoints and stored in a mask.
    - Each statement inside the if and else branches is executed according
      to the same rules as statements outside of branches.

    The following restriction applies:

    - Inside the if and else blocks the same field cannot be written to
      and read with an offset in the parallel axes (order does not matter).

    See `parallel model
    <https://github.com/GridTools/concepts/wiki/GTScript-Parallel-model#conditionals-on-field-expressions>`
    """

    @validator("cond")
    def verify_scalar_condition(cls, cond: Expr) -> Expr:
        if cond.kind != common.ExprKind.FIELD:
            raise ValueError("Condition is not a field expression")
        return cond

    # TODO(havogt) add validator for the restriction (it's a pass over the subtrees...)


class ScalarIfStmt(common.IfStmt[BlockStmt, Expr], Stmt):
    """
    If statement with a scalar expression as condition.

    No special rules apply.
    """

    @validator("cond")
    def verify_scalar_condition(cls, cond: Expr) -> Expr:
        if cond.kind != common.ExprKind.SCALAR:
            raise ValueError("Condition is not scalar")
        return cond


class UnaryOp(common.UnaryOp[Expr], Expr):
    pass


class BinaryOp(common.BinaryOp[Expr], Expr):
    _dtype_validator = common.binary_op_dtype_propagation(strict=False)


class TernaryOp(common.TernaryOp[Expr], Expr):
    _dtype_propagation = common.ternary_op_dtype_propagation(strict=False)


class Cast(common.Cast[Expr], Expr):  # type: ignore
    pass


class NativeFuncCall(common.NativeFuncCall[Expr], Expr):
    _dtype_propagation = common.native_func_call_dtype_propagation(strict=False)


class Decl(LocNode):  # TODO probably Stmt
    name: SymbolName
    dtype: common.DataType

    def __init__(self, *args: Any, **kwargs: Any) -> None:
        if type(self) is Decl:
            raise TypeError("Trying to instantiate `Decl` abstract class.")
        super().__init__(*args, **kwargs)


class FieldDecl(Decl):
    dimensions: Tuple[bool, bool, bool]


class ScalarDecl(Decl):
    pass


class Interval(LocNode):
    start: AxisBound
    end: AxisBound


# TODO(havogt) should vertical loop open a scope?
class VerticalLoop(LocNode):
    interval: Interval
    loop_order: common.LoopOrder
    temporaries: List[FieldDecl]
    body: List[Stmt]

    @root_validator(skip_on_failure=True)
    def no_write_and_read_with_horizontal_offset(
        cls, values: RootValidatorValuesType
    ) -> RootValidatorValuesType:
        """
        In the same VerticalLoop a field must not be written and read with a horizontal offset.

        Temporaries don't have this contraint. Backends are required to implement temporaries with block-private halos.
        """
        # TODO(havogt): either move to eve or will be removed in the attr-based eve if a List[Node] is represented as a CollectionNode
        @utils.as_xiter
        def _collection_iter_tree(
            collection: List[Node],
        ) -> Generator[TreeIterationItem, None, None]:
            for elem in collection:
                yield from elem.iter_tree()

        def _writes(stmts: List[Stmt]) -> Set[str]:
            result = set()
            for left in _collection_iter_tree(stmts).if_isinstance(ParAssignStmt).getattr("left"):
                result |= left.iter_tree().if_isinstance(FieldAccess).getattr("name").to_set()
            return result

        def _reads_with_offset(stmts: List[Stmt]) -> Set[str]:
            return (
                _collection_iter_tree(stmts)
                .if_isinstance(FieldAccess)
                .filter(
                    lambda acc: acc.offset.i != 0 or acc.offset.j != 0
                )  # writes always have zero offset
                .getattr("name")
                .to_set()
            )

        writes = _writes(values["body"])
        reads_with_offset = _reads_with_offset(values["body"])

        intersec = writes.intersection(reads_with_offset)
        non_tmp_fields = {
            acc for acc in intersec if acc not in {tmp.name for tmp in values["temporaries"]}
        }
        if len(non_tmp_fields) > 0:
            raise ValueError(
                f"Illegal write and read with horizontal offset detected for {non_tmp_fields}."
            )
        return values


class Stencil(LocNode, SymbolTableTrait):
    name: Str
    # TODO(havogt) deal with gtscript externals
    params: List[Decl]
    vertical_loops: List[VerticalLoop]

    @property
    def param_names(self) -> List:
        return [p.name for p in self.params]

    _validate_symbol_refs = common.validate_symbol_refs()
    _validate_lvalue_dims = common.validate_lvalue_dims()<|MERGE_RESOLUTION|>--- conflicted
+++ resolved
@@ -27,11 +27,7 @@
 - `FieldIfStmt` expansion to comply with the parallel model
 """
 
-<<<<<<< HEAD
-from typing import Any, Dict, List, Tuple
-=======
-from typing import Any, Dict, Generator, List, Set
->>>>>>> 9831f6ef
+from typing import Any, Dict, Generator, List, Set, Tuple
 
 from pydantic import validator
 from pydantic.class_validators import root_validator
