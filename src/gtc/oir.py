# -*- coding: utf-8 -*-
#
# GTC Toolchain - GT4Py Project - GridTools Framework
#
# Copyright (c) 2014-2021, ETH Zurich
# All rights reserved.
#
# This file is part of the GT4Py project and the GridTools framework.
# GT4Py is free software: you can redistribute it and/or modify it under
# the terms of the GNU General Public License as published by the
# Free Software Foundation, either version 3 of the License, or any later
# version. See the LICENSE.txt file at the top-level directory of this
# distribution for a copy of the license or check <https://www.gnu.org/licenses/>.
#
# SPDX-License-Identifier: GPL-3.0-or-later

"""
Optimizable Intermediate Representation (working title).

OIR represents a computation at the level of GridTools stages and multistages,
e.g. stage merging, staged computations to compute-on-the-fly, cache annotations, etc.
"""

from typing import Any, Dict, List, Tuple, Union

from pydantic import root_validator, validator

<<<<<<< HEAD
from eve import Str, SymbolName, SymbolRef, SymbolTableTrait, field
from eve.typingx import RootValidatorValuesType
=======
from eve import Str, SymbolName, SymbolRef, SymbolTableTrait, field, utils
>>>>>>> 1a3f5238
from gtc import common
from gtc.common import AxisBound, LocNode


@utils.noninstantiable
class Expr(common.Expr):
<<<<<<< HEAD
    # TODO Eve could provide support for making a node abstract
    def __init__(self, *args: Any, **kwargs: Any) -> None:
        if type(self) is Expr:
            raise TypeError("Trying to instantiate `Expr` abstract class.")
        super().__init__(*args, **kwargs)
=======
    dtype: Optional[common.DataType]
>>>>>>> 1a3f5238


@utils.noninstantiable
class Stmt(common.Stmt):
    pass


class Literal(common.Literal, Expr):  # type: ignore
    pass


class ScalarAccess(common.ScalarAccess, Expr):  # type: ignore
    pass


class FieldAccess(common.FieldAccess, Expr):  # type: ignore
    pass


class AssignStmt(common.AssignStmt[Union[ScalarAccess, FieldAccess], Expr], Stmt):
    @validator("left")
    def no_horizontal_offset_in_assignment(
        cls, v: Union[ScalarAccess, FieldAccess]
    ) -> Union[ScalarAccess, FieldAccess]:
        if isinstance(v, FieldAccess) and (v.offset.i != 0 or v.offset.j != 0):
            raise ValueError("Lhs of assignment must not have a horizontal offset.")
        return v

    _dtype_validation = common.assign_stmt_dtype_validation(strict=True)


class MaskStmt(Stmt):
    mask: Expr
    body: List[Stmt]

    @validator("mask")
    def mask_is_boolean_field_expr(cls, v: Expr) -> Expr:
        if v.dtype != common.DataType.BOOL:
            raise ValueError("Mask must be a boolean expression.")
        return v


class UnaryOp(common.UnaryOp[Expr], Expr):
    pass


class BinaryOp(common.BinaryOp[Expr], Expr):
    _dtype_propagation = common.binary_op_dtype_propagation(strict=True)


class TernaryOp(common.TernaryOp[Expr], Expr):
    _dtype_propagation = common.ternary_op_dtype_propagation(strict=True)


class Cast(common.Cast[Expr], Expr):  # type: ignore
    pass


class NativeFuncCall(common.NativeFuncCall[Expr], Expr):
    _dtype_propagation = common.native_func_call_dtype_propagation(strict=True)


class Decl(LocNode):
    name: SymbolName
    dtype: common.DataType

    def __init__(self, *args: Any, **kwargs: Any) -> None:
        if type(self) is Decl:
            raise TypeError("Trying to instantiate `Decl` abstract class.")
        super().__init__(*args, **kwargs)


class FieldDecl(Decl):
    dimensions: Tuple[bool, bool, bool]
    data_dims: Tuple[int, ...] = field(default_factory=tuple)


class ScalarDecl(Decl):
    pass


class LocalScalar(Decl):
    pass


class Temporary(FieldDecl):
    pass


class Interval(LocNode):
    start: AxisBound
    end: AxisBound

    @root_validator
    def check(cls, values: Dict[str, Any]) -> Dict[str, Any]:
        start, end = values["start"], values["end"]
        if start.level == common.LevelMarker.END and end.level == common.LevelMarker.START:
            raise ValueError("Start level must be smaller or equal end level")
        if start.level == end.level and not start.offset < end.offset:
            raise ValueError(
                "Start offset must be smaller than end offset if start and end levels are equal"
            )
        return values

    def covers(self, other: "Interval") -> bool:
        outer_starts_lower = self.start < other.start or self.start == other.start
        outer_ends_higher = self.end > other.end or self.end == other.end
        return outer_starts_lower and outer_ends_higher

    def intersects(self, other: "Interval") -> bool:
        return not (other.start >= self.end or self.start >= other.end)

    def shifted(self, offset: int) -> "Interval":
        start = AxisBound(level=self.start.level, offset=self.start.offset + offset)
        end = AxisBound(level=self.end.level, offset=self.end.offset + offset)
        return Interval(start=start, end=end)

    @classmethod
    def full(cls):
        return cls(start=AxisBound.start(), end=AxisBound.end())


class HorizontalExecution(LocNode):
    body: List[Stmt]
    declarations: List[LocalScalar]


def horizontal_intervals_are_disjoint(
    self_interval: common.HorizontalInterval,
    other_interval: common.HorizontalInterval,
) -> bool:
    DOMAIN_SIZE = 1000
    OFFSET_SIZE = 1000

    if isinstance(self_interval.start, AxisBound):
        s_start = (
            0 + self_interval.start.offset
            if self_interval.start.level == common.LevelMarker.START
            else DOMAIN_SIZE + self_interval.start.offset
        )
    else:
        s_start = -OFFSET_SIZE

    if isinstance(self_interval.end, AxisBound):
        s_end = (
            0 + self_interval.end.offset
            if self_interval.end.level == common.LevelMarker.START
            else DOMAIN_SIZE + self_interval.end.offset
        )
    else:
        s_end = DOMAIN_SIZE + OFFSET_SIZE

    if isinstance(other_interval.start, AxisBound):
        o_start = (
            0 + other_interval.start.offset
            if other_interval.start.level == common.LevelMarker.START
            else DOMAIN_SIZE + other_interval.start.offset
        )
    else:
        o_start = -OFFSET_SIZE

    if isinstance(other_interval.end, AxisBound):
        o_end = (
            0 + other_interval.end.offset
            if other_interval.end.level == common.LevelMarker.START
            else DOMAIN_SIZE + other_interval.end.offset
        )
    else:
        o_end = -OFFSET_SIZE

    return not (s_start <= o_start < s_end) and not (o_start <= s_start < o_end)


class HorizontalMask(common.HorizontalMask[Expr], Expr):
    pass


class HorizontalSpecialization(Expr):
    mask: HorizontalMask
    expr: Expr

    @root_validator(skip_on_failure=True)
    def dtype_propagation(cls, values: RootValidatorValuesType) -> RootValidatorValuesType:
        values["dtype"] = values["expr"].dtype
        return values

    @root_validator(pre=True)
    def kind_propagation(cls, values: RootValidatorValuesType) -> RootValidatorValuesType:
        values["kind"] = values["expr"].kind
        return values


def horizontal_specializations_are_disjoint(
    self: HorizontalSpecialization, other: HorizontalSpecialization
) -> bool:
    return any(
        horizontal_intervals_are_disjoint(interval1, interval2)
        for interval1, interval2 in zip(self.mask.intervals, other.mask.intervals)
    )


class HorizontalSwitch(Expr):
    values: List[HorizontalSpecialization]
    default: Expr

    @root_validator(skip_on_failure=True)
    def dtype_propagation(cls, values: RootValidatorValuesType) -> RootValidatorValuesType:
        values["dtype"] = common.verify_and_get_common_dtype(cls, values["values"], strict=True)
        return values

    @root_validator(pre=True)
    def kind_propagation(cls, values: RootValidatorValuesType) -> RootValidatorValuesType:
        values["kind"] = common.compute_kind(values["values"])
        return values

    @validator("values")
    def check_disjointness(
        cls, values: List[HorizontalSpecialization]
    ) -> List[HorizontalSpecialization]:
        for i, value in enumerate(values[:-1]):
            for other in values[i + 1 :]:
                if not horizontal_specializations_are_disjoint(value, other):
                    raise ValueError("Horizontal switch values must be disjoint specializations.")
        return values


class CacheDesc(LocNode):
    name: SymbolRef


class IJCache(CacheDesc):
    pass


class KCache(CacheDesc):
    fill: bool
    flush: bool


class VerticalLoopSection(LocNode):
    interval: Interval
    horizontal_executions: List[HorizontalExecution]


class VerticalLoop(LocNode):
    loop_order: common.LoopOrder
    sections: List[VerticalLoopSection]
    caches: List[CacheDesc]

    @validator("sections")
    def nonempty_loop(cls, v: List[VerticalLoopSection]) -> List[VerticalLoopSection]:
        if not v:
            raise ValueError("Empty vertical loop is not allowed")
        return v

    @root_validator
    def valid_section_intervals(cls, values: Dict[str, Any]) -> Dict[str, Any]:
        loop_order, sections = values["loop_order"], values["sections"]
        starts, ends = zip(*((s.interval.start, s.interval.end) for s in sections))
        if loop_order == common.LoopOrder.BACKWARD:
            starts, ends = starts[:-1], ends[1:]
        else:
            starts, ends = starts[1:], ends[:-1]

        if not all(
            start.level == end.level and start.offset == end.offset
            for start, end in zip(starts, ends)
        ):
            raise ValueError("Loop intervals not contiguous or in wrong order")
        return values


class Stencil(LocNode, SymbolTableTrait):
    name: Str
    # TODO: fix to be List[Union[ScalarDecl, FieldDecl]]
    params: List[Decl]
    vertical_loops: List[VerticalLoop]
    declarations: List[Temporary]

    _validate_dtype_is_set = common.validate_dtype_is_set()
    _validate_symbol_refs = common.validate_symbol_refs()
    _validate_lvalue_dims = common.validate_lvalue_dims(VerticalLoop, FieldDecl)<|MERGE_RESOLUTION|>--- conflicted
+++ resolved
@@ -25,27 +25,15 @@
 
 from pydantic import root_validator, validator
 
-<<<<<<< HEAD
-from eve import Str, SymbolName, SymbolRef, SymbolTableTrait, field
+from eve import Str, SymbolName, SymbolRef, SymbolTableTrait, field, utils
 from eve.typingx import RootValidatorValuesType
-=======
-from eve import Str, SymbolName, SymbolRef, SymbolTableTrait, field, utils
->>>>>>> 1a3f5238
 from gtc import common
 from gtc.common import AxisBound, LocNode
 
 
 @utils.noninstantiable
 class Expr(common.Expr):
-<<<<<<< HEAD
-    # TODO Eve could provide support for making a node abstract
-    def __init__(self, *args: Any, **kwargs: Any) -> None:
-        if type(self) is Expr:
-            raise TypeError("Trying to instantiate `Expr` abstract class.")
-        super().__init__(*args, **kwargs)
-=======
-    dtype: Optional[common.DataType]
->>>>>>> 1a3f5238
+    pass
 
 
 @utils.noninstantiable
